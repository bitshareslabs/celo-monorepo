--- conflicted
+++ resolved
@@ -455,24 +455,6 @@
           name: Upload to CodeCov
           command: yarn codecov -F web
 
-<<<<<<< HEAD
-  mobile-test-build-app:
-    <<: *android-defaults
-    resource_class: large
-
-    steps:
-      - attach_workspace:
-          at: ~/app
-      - run:
-          name: Build Android app (debug version)
-          command: |
-            set -euo pipefail
-            cd packages/mobile/android
-            ENVFILE=.env.test ./gradlew assembleDebug
-            cd -
-
-=======
->>>>>>> a021ca14
   mobile-test:
     <<: *defaults
     steps:
