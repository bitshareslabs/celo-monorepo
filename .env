# These are the default values that should apply to most environments, especially dev ones
ENV_TYPE="development"

GETH_DEBUG=true
GETH_VERBOSITY=1
# Per-module verbosity: comma-separated list of <pattern>=<level> (e.g. eth/*=5,p2p=4, consensus/*=4)
GETH_VMODULE="consensus/*=2"
GETH_ENABLE_METRICS=false

VM_BASED=false

KUBERNETES_CLUSTER_NAME="celo-networks-dev"
KUBERNETES_CLUSTER_ZONE="us-west1-a"
CLUSTER_DOMAIN_NAME="celo-networks-dev"

TESTNET_PROJECT_NAME="celo-testnet"

BLOCKSCOUT_DOCKER_IMAGE_REPOSITORY="gcr.io/celo-testnet/blockscout"
BLOCKSCOUT_DOCKER_IMAGE_TAG="5f546f4e479fc51817fa324149002ce70478389a"
BLOCKSCOUT_WEB_REPLICAS=3
BLOCKSCOUT_DB_SUFFIX=

# Blockscout related cronjobs
BLOCKSCOUT_METADATA_CRAWLER_IMAGE_REPOSITORY="gcr.io/celo-testnet/celo-monorepo"
BLOCKSCOUT_METADATA_CRAWLER_IMAGE_TAG="metadata-crawler-f385708f2bc79ead62460e353b5eb964936f90f7"
BLOCKSCOUT_METADATA_CRAWLER_SCHEDULE="*/30 * * * *"
LEADERBOARD_DOCKER_IMAGE_REPOSITORY="us.gcr.io/celo-testnet/celo-monorepo"
LEADERBOARD_DOCKER_IMAGE_TAG="leaderboard-2708d6459b6efe2ab3ec04084d9c3819e202699f"

CELOSTATS_SERVER_DOCKER_IMAGE_REPOSITORY="gcr.io/celo-testnet/celostats-server"
CELOSTATS_SERVER_DOCKER_IMAGE_TAG="28b3e8a3a03f3926524ccc5b9cff04d256b5a3a9"
CELOSTATS_FRONTEND_DOCKER_IMAGE_REPOSITORY="gcr.io/celo-testnet/celostats-frontend"
CELOSTATS_FRONTEND_DOCKER_IMAGE_TAG="d092a2d527f64cabbb4364b72eb72faf364c6156"
CELOSTATS_TRUSTED_ADDRESSES=""
CELOSTATS_BANNED_ADDRESSES=""
CELOSTATS_RESERVED_ADDRESSES=""

FAUCET_GENESIS_ACCOUNTS=2

GETH_NODE_DOCKER_IMAGE_REPOSITORY="us.gcr.io/celo-testnet/geth"
# When upgrading change this to latest commit hash from the master of the geth repo
# `geth $ git show | head -n 1`
GETH_NODE_DOCKER_IMAGE_TAG="master"

GETH_BOOTNODE_DOCKER_IMAGE_REPOSITORY="us.gcr.io/celo-testnet/geth-all"
# When upgrading change this to latest commit hash from the master of the geth repo
# `geth $ git show | head -n 1`
GETH_BOOTNODE_DOCKER_IMAGE_TAG="master"

CELOTOOL_DOCKER_IMAGE_REPOSITORY="gcr.io/celo-testnet/celo-monorepo"
# CELOTOOL_DOCKER_IMAGE_TAG="celotool-dc5e5dfa07231a4ff4664816a95eae606293eae9"
CELOTOOL_DOCKER_IMAGE_TAG="celotool-12099ae59301477ab346da28bb931a084e8acb43"

CELOCLI_STANDALONE_IMAGE_REPOSITORY="gcr.io/celo-testnet/celocli-standalone"
CELOCLI_STANDALONE_IMAGE_TAG="0.0.30-beta2"

# Schedule for an oracle deployed via celotool, expressed in crontab syntax
# This schedule is "every 5th minute"
MOCK_ORACLE_CRON_SCHEDULE="*/5 * * * *"

MOCK_ORACLE_DOCKER_IMAGE_REPOSITORY="gcr.io/celo-testnet/oracle"
MOCK_ORACLE_DOCKER_IMAGE_TAG="default"

TRANSACTION_METRICS_EXPORTER_DOCKER_IMAGE_REPOSITORY="gcr.io/celo-testnet/celo-monorepo"
TRANSACTION_METRICS_EXPORTER_DOCKER_IMAGE_TAG="transaction-metrics-exporter-dc5e5dfa07231a4ff4664816a95eae606293eae9"
TRANSACTION_METRICS_EXPORTER_SUFFIX='1'

EKSPORTISTO_DOCKER_IMAGE_REPOSITORY="us.gcr.io/celo-testnet/eksportisto"
EKSPORTISTO_DOCKER_IMAGE_TAG="12f9f9e822ea35db2f965be616abef126f1724fb"
EKSPORTISTO_SUFFIX='1'

ATTESTATION_SERVICE_DOCKER_IMAGE_REPOSITORY="us.gcr.io/celo-testnet/celo-monorepo"
ATTESTATION_SERVICE_DOCKER_IMAGE_TAG="attestation-service-dc5e5dfa07231a4ff4664816a95eae606293eae9"

GETH_EXPORTER_DOCKER_IMAGE_REPOSITORY="gcr.io/celo-testnet-production/geth-exporter"
GETH_EXPORTER_DOCKER_IMAGE_TAG="ed7d21bd50592709173368cd697ef73c1774a261"

# Genesis Vars
NETWORK_ID=1101
CONSENSUS_TYPE="istanbul"
BLOCK_TIME=5
EPOCH=1000
LOOKBACK=12
ISTANBUL_REQUEST_TIMEOUT_MS=3000

# the number of load test clients that will be given funds in the genesis & migrations
LOAD_TEST_CLIENTS=1
# every 36 seconds, so that 100 transactions are sent by a client every hour
LOAD_TEST_TX_DELAY_MS=36000

# the amount in cUSD wei to give faucet, load test, and attestation bot accounts
FAUCET_CUSD_WEI=60000000000000000000000

VALIDATORS="3"
<<<<<<< HEAD
PROXIED_VALIDATORS=0
=======

# format: <# of validators>:<proxy count>,<# of validators>:<proxy count>;...
# For vm-based testnets: The n proxied validators have to be the n first validators. Only indicate in the list the validators with proxy.
# Example: For a 10 validator testnet, 2:3,2:2,2:1 will result in Validator 0-1 with 3 proxies, 2-3 with 2 proxies, 4-5 with 1 proxy, and 6-9 with 0 proxies
VALIDATOR_PROXY_COUNTS=1:1,2:0
>>>>>>> 91c57021
STATIC_IPS_FOR_GETH_NODES=false
# Whether tx_nodes/validators stateful set should use ssd persistent disks
GETH_NODES_SSD_DISKS=true
NODE_DISK_SIZE_GB=10
IN_MEMORY_DISCOVERY_TABLE=false
CLEAN_VALIDATOR_ROUNTSTATE_FOLDER=false

TX_NODES="3"
# Nodes whose RPC ports are only internally exposed
PRIVATE_TX_NODES=1
CLUSTER_CREATION_FLAGS="--enable-autoscaling --min-nodes 3 --max-nodes 40 --machine-type=n1-standard-4 --preemptible"

# Number of faulty/Byzantine validators
FAULTY_VALIDATORS=0

# What type of Byzantine fault the faulty validators exhibit:
# see valid values at geth/consensus/istanbul/config.go line 28
FAULTY_VALIDATOR_TYPE=1

GETH_NODE_CPU_REQUEST=400m
GETH_NODE_MEMORY_REQUEST=800M

VERIFICATION_POOL_URL="https://us-central1-celo-testnet.cloudfunctions.net/handleVerificationRequestintegration/v0.1/sms/"
VERIFICATION_REWARDS_URL="https://us-central1-celo-testnet.cloudfunctions.net/handleVerificationRequestintegration/v0.1/rewards/"

PROMTOSD_SCRAPE_INTERVAL="120m"
PROMTOSD_EXPORT_INTERVAL="120m"

# To not deploy the start-auction cronjob, set this value to the empty string
AUCTION_CRON_SPEC=

# Chaos testing variables
CHAOS_TEST_INTERVAL = 3m
CHAOS_TEST_DURATION = 2m
# in milliseconds
CHAOS_TEST_NETWORK_DELAY = 1400
CHAOS_TEST_NETWORK_JITTER = 500
CHAOS_TEST_NETWORK_LOSS = 80
CHAOS_TEST_NETWORK_RATE = 100kbit
CHAOS_TEST_KILL_INTERVAL = 3m

# Below are variables for which there exist no sensible defaults, and thus should
# be customized in their respective .env.$CELO_ENV files
#
# STACKDRIVER_MONITORING_DASHBOARD=""
# STACKDRIVER_NOTIFICATION_CHANNEL_APPLICATIONS=""
# STACKDRIVER_NOTIFICATION_CHANNEL_PROTOCOL=""
# STACKDRIVER_NOTIFICATION_APPLICATIONS_PREFIX=""
# MOBILE_WALLET_PLAYSTORE_LINK=""

# Attestation Bot variables
ATTESTATION_BOT_INITIAL_WAIT_SECONDS=3
ATTESTATION_BOT_IN_BETWEEN_WAIT_SECONDS=10
ATTESTATION_BOT_MAX_ATTESTATIONS=3

# Number of gold-holding bots that vote for validator groups
VOTING_BOTS=3
# 10,000 CG
VOTING_BOT_BALANCE=10000000000000000000000
# Probability that a given bot account will participate in the current epoch's voting
VOTING_BOT_WAKE_PROBABILITY=0.2
# Baseline probability of changing vote once woken. If the group that this bot account
# has currently voted for is 1, this is the probability the bot will change their vote
VOTING_BOT_CHANGE_BASELINE=0.1

# The probability that when choosing a new group to vote for, it will choose a never-elected group
# Should be in the range of 0 to 1. Lower values bias towards incumbency. Higher values bias
# towards novelty.
VOTING_BOT_EXPLORE_PROBABILITY=0.7

# This value is used to determine how heavily a group's score weigh in the bot's voting decision
# Should be a positive number. 1 is a linear relationship. Higher values increase the separation
# among high scores.
VOTING_BOT_SCORE_SENSITIVITY=5

# Schedule for the voting bot process, deployed via celotool, expressed in crontab syntax
# This should run roughly once an epoch, but since epoch length is 16.66667 minutes, this
# is not easily represented.
# This schedule is "every 15 minutes", which is close enough. For some epochs, it will run twice
VOTING_BOT_CRON_SCHEDULE="*/15 * * * *"

# PGPNP Service Tests
PHONE_NUM_PRIVACY_SIGNER_SERVICE_URL=https://staging-pgpnp-signer0.azurefd.net
PHONE_NUM_PRIVACY_COMBINER_SERVICE_URL=https://us-central1-celo-phone-number-privacy-stg.cloudfunctions.net
BLOCKCHAIN_PROVIDER=https://alfajores-forno.celo-testnet.org<|MERGE_RESOLUTION|>--- conflicted
+++ resolved
@@ -92,15 +92,12 @@
 FAUCET_CUSD_WEI=60000000000000000000000
 
 VALIDATORS="3"
-<<<<<<< HEAD
-PROXIED_VALIDATORS=0
-=======
 
 # format: <# of validators>:<proxy count>,<# of validators>:<proxy count>;...
 # For vm-based testnets: The n proxied validators have to be the n first validators. Only indicate in the list the validators with proxy.
 # Example: For a 10 validator testnet, 2:3,2:2,2:1 will result in Validator 0-1 with 3 proxies, 2-3 with 2 proxies, 4-5 with 1 proxy, and 6-9 with 0 proxies
 VALIDATOR_PROXY_COUNTS=1:1,2:0
->>>>>>> 91c57021
+
 STATIC_IPS_FOR_GETH_NODES=false
 # Whether tx_nodes/validators stateful set should use ssd persistent disks
 GETH_NODES_SSD_DISKS=true
