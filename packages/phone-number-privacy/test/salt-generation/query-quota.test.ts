import BigNumber from 'bignumber.js'
import { isVerified } from '../../src/common/identity'
import { getPerformedQueryCount } from '../../src/database/wrappers/account'
import { getRemainingQueryCount } from '../../src/salt-generation/query-quota'
import { getContractKit } from '../../src/web3/contracts'
import {
  ContractRetrieval,
  createMockAttestation,
  createMockContractKit,
  createMockStableToken,
  createMockWeb3,
} from '../utils'
import { mockAccount, mockPhoneNumber } from '../values'
import { Transaction } from 'knex'

jest.mock('../../src/web3/contracts')
const mockGetContractKit = getContractKit as jest.Mock
jest.mock('../../src/database/wrappers/account')
const mockPerformedQueryCount = getPerformedQueryCount as jest.Mock
jest.mock('../../src/common/identity')
const mockIsVerified = isVerified as jest.Mock
// tslint:disable-next-line: no-object-literal-type-assertion
const mockTransaction = {} as Transaction

describe(getRemainingQueryCount, () => {
  it('Calculates remaining query count for verified account', async () => {
    const contractKitVerifiedNoTx = createMockContractKit(
      {
        [ContractRetrieval.getAttestations]: createMockAttestation(3, 3),
        [ContractRetrieval.getStableToken]: createMockStableToken(
          new BigNumber(200000000000000000)
        ),
      },
      createMockWeb3(5)
    )
    mockPerformedQueryCount.mockImplementation(() => new Promise((resolve) => resolve(2)))
    mockIsVerified.mockReturnValue(true)
    mockGetContractKit.mockImplementation(() => contractKitVerifiedNoTx)
    expect(await getRemainingQueryCount(mockTransaction, mockAccount, mockPhoneNumber)).toEqual(40)
  })
  it('Calculates remaining query count for unverified account', async () => {
    const contractKitVerifiedNoTx = createMockContractKit(
      {
        [ContractRetrieval.getAttestations]: createMockAttestation(0, 0),
        [ContractRetrieval.getStableToken]: createMockStableToken(
          new BigNumber(200000000000000000)
        ),
      },
      createMockWeb3(0)
    )
    mockPerformedQueryCount.mockImplementation(() => new Promise((resolve) => resolve(1)))
    mockIsVerified.mockReturnValue(false)
    mockGetContractKit.mockImplementation(() => contractKitVerifiedNoTx)
    expect(await getRemainingQueryCount(mockTransaction, mockAccount, mockPhoneNumber)).toEqual(1)
  })
  it('Calculates remaining query count for verified account with many txs', async () => {
    const contractKitVerifiedNoTx = createMockContractKit(
      {
        [ContractRetrieval.getAttestations]: createMockAttestation(3, 3),
        [ContractRetrieval.getStableToken]: createMockStableToken(
          new BigNumber(200000000000000000)
        ),
      },
      createMockWeb3(100)
    )
    mockPerformedQueryCount.mockImplementation(() => new Promise((resolve) => resolve(10)))
    mockIsVerified.mockReturnValue(true)
    mockGetContractKit.mockImplementation(() => contractKitVerifiedNoTx)
    expect(await getRemainingQueryCount(mockTransaction, mockAccount, mockPhoneNumber)).toEqual(222)
  })
  it('Calculates remaining query count for unverified account with many txs', async () => {
    const contractKitVerifiedNoTx = createMockContractKit(
      {
        [ContractRetrieval.getAttestations]: createMockAttestation(0, 0),
        [ContractRetrieval.getStableToken]: createMockStableToken(
          new BigNumber(200000000000000000)
        ),
      },
      createMockWeb3(100)
    )
    mockPerformedQueryCount.mockImplementation(() => new Promise((resolve) => resolve(0)))
    mockIsVerified.mockReturnValue(false)
    mockGetContractKit.mockImplementation(() => contractKitVerifiedNoTx)
<<<<<<< HEAD
    expect(await getRemainingQueryCount(mockAccount, mockPhoneNumber)).toEqual(202)
=======
    expect(await getRemainingQueryCount(mockTransaction, mockAccount, mockPhoneNumber)).toEqual(2)
>>>>>>> 88d061d5
  })
  it('Calculates remaining query count for unverified account without any balance', async () => {
    const contractKitVerifiedNoTx = createMockContractKit(
      {
        [ContractRetrieval.getAttestations]: createMockAttestation(0, 0),
        [ContractRetrieval.getStableToken]: createMockStableToken(new BigNumber(0)),
      },
      createMockWeb3(100)
    )
    mockPerformedQueryCount.mockImplementation(() => new Promise((resolve) => resolve(0)))
    mockIsVerified.mockReturnValue(false)
    mockGetContractKit.mockImplementation(() => contractKitVerifiedNoTx)
    expect(await getRemainingQueryCount(mockTransaction, mockAccount, mockPhoneNumber)).toEqual(0)
  })
  it('No phone number hash when request own phone number', async () => {
    const contractKitVerifiedNoTx = createMockContractKit(
      {
        [ContractRetrieval.getAttestations]: createMockAttestation(0, 0),
        [ContractRetrieval.getStableToken]: createMockStableToken(
          new BigNumber(200000000000000000)
        ),
      },
      createMockWeb3(0)
    )
    mockPerformedQueryCount.mockImplementation(() => new Promise((resolve) => resolve(0)))
    mockGetContractKit.mockImplementation(() => contractKitVerifiedNoTx)
    expect(await getRemainingQueryCount(mockTransaction, mockAccount, undefined)).toEqual(2)
  })
})<|MERGE_RESOLUTION|>--- conflicted
+++ resolved
@@ -1,4 +1,5 @@
 import BigNumber from 'bignumber.js'
+import { Transaction } from 'knex'
 import { isVerified } from '../../src/common/identity'
 import { getPerformedQueryCount } from '../../src/database/wrappers/account'
 import { getRemainingQueryCount } from '../../src/salt-generation/query-quota'
@@ -11,7 +12,6 @@
   createMockWeb3,
 } from '../utils'
 import { mockAccount, mockPhoneNumber } from '../values'
-import { Transaction } from 'knex'
 
 jest.mock('../../src/web3/contracts')
 const mockGetContractKit = getContractKit as jest.Mock
@@ -81,11 +81,7 @@
     mockPerformedQueryCount.mockImplementation(() => new Promise((resolve) => resolve(0)))
     mockIsVerified.mockReturnValue(false)
     mockGetContractKit.mockImplementation(() => contractKitVerifiedNoTx)
-<<<<<<< HEAD
-    expect(await getRemainingQueryCount(mockAccount, mockPhoneNumber)).toEqual(202)
-=======
-    expect(await getRemainingQueryCount(mockTransaction, mockAccount, mockPhoneNumber)).toEqual(2)
->>>>>>> 88d061d5
+    expect(await getRemainingQueryCount(mockTransaction, mockAccount, mockPhoneNumber)).toEqual(202)
   })
   it('Calculates remaining query count for unverified account without any balance', async () => {
     const contractKitVerifiedNoTx = createMockContractKit(
