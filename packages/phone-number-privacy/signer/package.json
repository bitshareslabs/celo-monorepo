--- conflicted
+++ resolved
@@ -18,25 +18,15 @@
     "ssl:keygen": "./scripts/create-ssl-cert.sh"
   },
   "dependencies": {
-<<<<<<< HEAD
-    "@celo/contractkit": "0.4.17",
+    "@celo/contractkit": "1.0.0-beta3",
     "@celo/phone-number-privacy-common": "1.0.20",
-    "@celo/utils": "0.1.21",
-=======
-    "@celo/contractkit": "1.0.0-beta3",
-    "@celo/phone-number-privacy-common": "1.0.15-beta2",
     "@celo/utils": "1.0.0-beta3",
     "@celo/wallet-hsm-azure": "1.0.0-beta3",
->>>>>>> 6148646a
     "@google-cloud/secret-manager": "3.0.0",
     "@types/bunyan": "^1.8.6",
     "@types/elliptic": "^6.4.12",
-<<<<<<< HEAD
     "@types/promise.allsettled": "^1.0.3",
-    "aws-sdk": "^2.696.0",
-=======
     "aws-sdk": "^2.705.0",
->>>>>>> 6148646a
     "blind-threshold-bls": "https://github.com/celo-org/blind-threshold-bls-wasm#e1e2f8a",
     "dotenv": "^8.2.0",
     "elliptic": "6.5.3",
@@ -45,12 +35,9 @@
     "mssql": "^6.2.0",
     "mysql2": "^2.1.0",
     "pg": "^8.2.1",
-<<<<<<< HEAD
     "prom-client": "12.0.0",
-    "promise.allsettled": "^1.0.2"
-=======
+    "promise.allsettled": "^1.0.2",
     "web3": "1.3.0"
->>>>>>> 6148646a
   },
   "devDependencies": {
     "@types/btoa": "^1.2.3",
