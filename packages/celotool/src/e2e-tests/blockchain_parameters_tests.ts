--- conflicted
+++ resolved
@@ -77,13 +77,8 @@
     })
     it('should exit when minimum version is updated', async () => {
       this.timeout(0)
-<<<<<<< HEAD
       await setMinimumClientVersion(1, 9, 99)
-      await sleep(120)
-=======
-      await setMinimumClientVersion(1, 8, 99)
       await sleep(120, true)
->>>>>>> 7b673b80
       try {
         // It should have exited by now, call RPC to trigger error
         await kit.web3.eth.getBlockNumber()
