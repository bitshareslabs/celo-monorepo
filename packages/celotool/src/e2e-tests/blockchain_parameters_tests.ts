--- conflicted
+++ resolved
@@ -72,11 +72,7 @@
     it('block limit should have been set using governance', async () => {
       this.timeout(0)
       const res = await parameters.getBlockGasLimit()
-<<<<<<< HEAD
-      assert.equal(res, 13000000)
-=======
-      assert.equal(0, res.comparedTo(10000000))
->>>>>>> baa87a0a
+      assert.equal(0, res.comparedTo(13000000))
     })
     it('changing the block gas limit', async () => {
       this.timeout(0)
