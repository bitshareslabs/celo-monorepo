import fs from 'fs'
import path from 'path'
<<<<<<< HEAD
import { execCmd } from './cmd-utils'
=======
import sleep from 'sleep-promise'
import { execCmd } from './utils'
>>>>>>> bc3a0aca

const terraformModulesPath = path.join(__dirname, '../../../terraform-modules')

export interface TerraformVars {
  [key: string]: string
}

// Terraform requires the `backend-config` options to configure a remote backend
// with dynamic values. Sends stdout to /dev/null.
export async function initTerraformModule(
  moduleName: string,
  vars: TerraformVars,
  backendConfigVars: TerraformVars
) {
  const modulePath = getModulePath(moduleName)
  return buildAndExecTerraformCmd(
    'init',
    modulePath,
    modulePath,
    getVarOptions(vars),
    getVarOptions(backendConfigVars, 'backend-config'),
    '-reconfigure',
    '> /dev/null'
  )
}

export function planTerraformModule(
  moduleName: string,
  vars: TerraformVars,
  destroy: boolean = false
) {
  const planPath = getPlanPath(moduleName)
  // Terraform requires an out directory to exist
  const planDir = path.dirname(planPath)
  if (!fs.existsSync(planDir)) {
    fs.mkdirSync(planDir)
  }
  const modulePath = getModulePath(moduleName)
  return buildAndExecTerraformCmd(
    'plan',
    modulePath,
    modulePath,
    `-out=${planPath}`,
    getVarOptions(vars),
    destroy ? '-destroy' : ''
  )
}

export function applyTerraformModule(moduleName: string) {
  return buildAndExecTerraformCmd('apply', getModulePath(moduleName), getPlanPath(moduleName))
}

export function destroyTerraformModule(moduleName: string, vars: TerraformVars) {
  return buildAndExecTerraformCmd(
    'destroy',
    getModulePath(moduleName),
    getVarOptions(vars),
    '-force'
  )
}

// Taints a resource or multiple resources with the same prefix if the resource name
// ends with '.*'
export function taintTerraformModuleResource(moduleName: string, resourceName: string) {
  if (resourceName.endsWith('.*')) {
    return taintEveryResourceWithPrefix(moduleName, resourceName.replace('.*', ''))
  } else {
    return taintResource(moduleName, resourceName)
  }
}

// Untaints a resource or multiple resources with the same prefix if the resource name
// ends with '.*'
export function untaintTerraformModuleResource(moduleName: string, resourceName: string) {
  if (resourceName.endsWith('.*')) {
    return untaintEveryResourceWithPrefix(moduleName, resourceName.replace('.*', ''))
  } else {
    return untaintResource(moduleName, resourceName)
  }
}

async function taintEveryResourceWithPrefix(moduleName: string, resourceName: string) {
  const matches = await getEveryResourceWithPrefix(moduleName, resourceName)
  for (const match of matches) {
    await taintResource(moduleName, match)
    // To avoid hitting rate limits
    await sleep(100)
  }
}

async function untaintEveryResourceWithPrefix(moduleName: string, resourceName: string) {
  const matches = await getEveryResourceWithPrefix(moduleName, resourceName)
  for (const match of matches) {
    await untaintResource(moduleName, match)
    // To avoid hitting rate limits
    await sleep(100)
  }
}

async function getEveryResourceWithPrefix(moduleName: string, resourcePrefix: string) {
  const resources = await getTerraformModuleResourceNames(moduleName)
  return resources.filter((resource: string) => resource.startsWith(resourcePrefix))
}

// Allow failures
function taintResource(moduleName: string, resourceName: string) {
  try {
    // escape quotes
    const escapedResourceName = resourceName.replace(/"/g, '\\"')
    return execTerraformCmd(
      `terraform taint ${escapedResourceName}`,
      getModulePath(moduleName),
      false
    )
  } catch (e) {
    console.info(`Could not taint ${resourceName}`, e)
    return Promise.resolve()
  }
}

// Allow failures
function untaintResource(moduleName: string, resourceName: string) {
  try {
    // escape quotes
    const escapedResourceName = resourceName.replace(/"/g, '\\"')
    return execTerraformCmd(
      `terraform untaint ${escapedResourceName}`,
      getModulePath(moduleName),
      false
    )
  } catch (e) {
    console.info(`Could not taint ${resourceName}`, e)
    return Promise.resolve()
  }
}

// pulls remote state
function refreshTerraformModule(moduleName: string, vars: TerraformVars) {
  return buildAndExecTerraformCmd('refresh', getModulePath(moduleName), getVarOptions(vars))
}

export async function getTerraformModuleOutputs(moduleName: string, vars: TerraformVars) {
  await refreshTerraformModule(moduleName, vars)
  const modulePath = getModulePath(moduleName)
  const [output] = await execCmd(`cd ${modulePath} && terraform output -json`)
  return JSON.parse(output)
}

// returns an array of resource and data names in the current state
export async function getTerraformModuleResourceNames(moduleName: string) {
  const [output] = await execTerraformCmd(`terraform state list`, getModulePath(moduleName), false)
  return output.split('\n')
}

export function showTerraformModulePlan(moduleName: string) {
  return execTerraformCmd(
    `terraform show ${getPlanPath(moduleName)}`,
    getModulePath(moduleName),
    true
  )
}

function getModulePath(moduleName: string) {
  return path.join(terraformModulesPath, moduleName)
}

function getPlanPath(moduleName: string) {
  return path.join(terraformModulesPath, 'plan', moduleName)
}

// Uses a TerraformVars object to generate command line var options for Terraform
function getVarOptions(vars: TerraformVars, optionName: string = 'var') {
  const nameValuePairs = Object.keys(vars).map(
    (varName) => `-${optionName}='${varName}=${vars[varName]}'`
  )
  return nameValuePairs.join(' ')
}

function execTerraformCmd(command: string, modulePath: string, pipeOutput: boolean) {
  // use the middle two default arguments
  return execCmd(`cd ${modulePath} && ${command}`, {}, false, pipeOutput)
}

// `modulePath` is the path to the module that will be cd'd into. We change
// directories for each module so that module-specific configurations
// that are stored in the local .terraform directories do not conflict.
// `cmdPath` is the path to be provided to the terraform command
function buildAndExecTerraformCmd(
  commandName: string,
  modulePath: string,
  cmdPath: string,
  ...options: string[]
) {
  const terraformCmd = buildTerraformCmd(commandName, cmdPath, ...options)
  return execTerraformCmd(terraformCmd, modulePath, true)
}

function buildTerraformCmd(command: string, cmdPath: string, ...options: string[]) {
  const optionsStr = options ? options.join(' ') : ''
  return `terraform ${command} -input=false ${optionsStr} ${cmdPath}`
}<|MERGE_RESOLUTION|>--- conflicted
+++ resolved
@@ -1,11 +1,7 @@
 import fs from 'fs'
 import path from 'path'
-<<<<<<< HEAD
+import sleep from 'sleep-promise'
 import { execCmd } from './cmd-utils'
-=======
-import sleep from 'sleep-promise'
-import { execCmd } from './utils'
->>>>>>> bc3a0aca
 
 const terraformModulesPath = path.join(__dirname, '../../../terraform-modules')
 
