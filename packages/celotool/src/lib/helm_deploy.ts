import fs from 'fs'
import { entries, range } from 'lodash'
import sleep from 'sleep-promise'
import { getEnodesWithExternalIPAddresses } from 'src/lib/geth'
import { AzureClusterConfig } from './azure'
import { buildImage } from './build-multi-geth'
import { getKubernetesClusterRegion, switchToClusterFromEnv } from './cluster'
import { execCmd, execCmdWithExitOnFailure } from './cmd-utils'
import { EnvTypes, envVar, fetchEnv, fetchEnvOrFallback, isProduction } from './env-utils'
import { ensureAuthenticatedGcloudAccount } from './gcloud_utils'
import { generateGenesisFromEnv } from './generate_utils'
import { getStatefulSetReplicas, scaleResource } from './kubernetes'
import { installPrometheusIfNotExists } from './prometheus'
import {
  getGenesisBlockFromGoogleStorage,
  getProxiesPerValidator,
  getProxyName
} from './testnet-utils'
import { outputIncludes } from './utils'
const generator = require('generate-password')

const CLOUDSQL_SECRET_NAME = 'blockscout-cloudsql-credentials'
const BACKUP_GCS_SECRET_NAME = 'backup-blockchain-credentials'
const TIMEOUT_FOR_LOAD_BALANCER_POLL = 1000 * 60 * 25 // 25 minutes
const LOAD_BALANCER_POLL_INTERVAL = 1000 * 10 // 10 seconds

async function validateExistingCloudSQLInstance(instanceName: string) {
  await ensureAuthenticatedGcloudAccount()
  try {
    await execCmd(`gcloud sql instances describe ${instanceName}`)
  } catch (error) {
    console.error(`Cloud SQL DB ${instanceName} does not exist, bailing`)
    console.error(error)
    process.exit(1)
  }
}

async function failIfSecretMissing(secretName: string, namespace: string) {
  try {
    await execCmd(`kubectl get secret ${secretName} --namespace ${namespace}`)
  } catch (error) {
    console.error(
      `Couldn't retrieve service account secret, cluster is likely not setup correctly for deployment`
    )
    console.error(error)
    process.exit(1)
  }
}

async function copySecret(secretName: string, srcNamespace: string, destNamespace: string) {
  console.info(`Copying secret ${secretName} from namespace ${srcNamespace} to ${destNamespace}`)
  await execCmdWithExitOnFailure(`kubectl get secret ${secretName} --namespace ${srcNamespace} -o yaml |\
  grep -v creationTimestamp | grep -v resourceVersion | grep -v selfLink | grep -v uid |\
  sed 's/default/${destNamespace}/' | kubectl apply --namespace=${destNamespace} -f -`)
}

export async function createCloudSQLInstanceIfNotExists(celoEnv: string, instanceName: string, dbSuffix: string) {
  await ensureAuthenticatedGcloudAccount()
  console.info('Creating Cloud SQL database, this might take a minute or two ...')

  await failIfSecretMissing(CLOUDSQL_SECRET_NAME, 'default')

  const DBExists = await outputIncludes(
    `gcloud sql instances list`,
    `${instanceName} `,
    `DB exists, skipping creation: ${instanceName}`
  )

  if (DBExists) {
    console.info(
      `A Cloud SQL instance named ${instanceName} already exists, so we skip the database ${instanceName} creation`
    )
    return retrieveCloudSQLConnectionInfo(celoEnv, instanceName, dbSuffix)
  }

  // Quite often these commands timeout, but actually succeed anyway. By ignoring errors we allow them to be re-run.
  try {
    await execCmd(
      `gcloud sql instances create ${instanceName} --zone ${fetchEnv(
        envVar.KUBERNETES_CLUSTER_ZONE
      )} --database-version POSTGRES_9_6 --cpu 1 --memory 4G`
    )
  } catch (error) {
    console.error(error.message.trim())
  }

  const envType = fetchEnv(envVar.ENV_TYPE)
  if (envType !== EnvTypes.DEVELOPMENT) {
    try {
      await execCmdWithExitOnFailure(
        `gcloud sql instances create ${instanceName}-replica --master-instance-name=${instanceName} --zone ${fetchEnv(
          envVar.KUBERNETES_CLUSTER_ZONE
        )}`
      )
    } catch (error) {
      console.error(error.message.trim())
    }
  }

  await execCmdWithExitOnFailure(
    `gcloud sql instances patch ${instanceName} --backup-start-time 17:00`
  )

  const passwordOptions = {
    length: 22,
    numbers: true,
    symbols: false,
    lowercase: true,
    uppercase: true,
    strict: true
  }

  const blockscoutDBUsername = generator.generate(passwordOptions)
  const blockscoutDBPassword = generator.generate(passwordOptions)

  console.info('Creating SQL user')
  await execCmdWithExitOnFailure(
    `gcloud sql users create ${blockscoutDBUsername} -i ${instanceName} --password ${blockscoutDBPassword}`
  )

  console.info('Creating blockscout database')
  await execCmdWithExitOnFailure(`gcloud sql databases create blockscout -i ${instanceName}`)

  console.info('Copying blockscout service account secret to namespace')
  await copySecret(CLOUDSQL_SECRET_NAME, 'default', celoEnv)

  const [blockscoutDBConnectionName] = await execCmdWithExitOnFailure(
    `gcloud sql instances describe ${instanceName} --format="value(connectionName)"`
  )

  return [blockscoutDBUsername, blockscoutDBPassword, blockscoutDBConnectionName.trim()]
}

async function createAndUploadKubernetesSecretIfNotExists(
  secretName: string,
  serviceAccountName: string
) {
  await switchToClusterFromEnv()
  const keyfilePath = `/tmp/${serviceAccountName}_key.json`
  const secretExists = await outputIncludes(
    `kubectl get secrets`,
    secretName,
    `secret exists, skipping creation: ${secretName}`
  )
  if (!secretExists) {
    console.info(`Creating secret ${secretName}`)
    await execCmdWithExitOnFailure(
      `gcloud iam service-accounts keys create ${keyfilePath} --iam-account ${serviceAccountName}@${fetchEnv(
        envVar.TESTNET_PROJECT_NAME
      )}.iam.gserviceaccount.com`
    )
    await execCmdWithExitOnFailure(
      `kubectl create secret generic ${secretName} --from-file=credentials.json=${keyfilePath}`
    )
  }
}

export async function createAndUploadCloudSQLSecretIfNotExists(serviceAccountName: string) {
  return createAndUploadKubernetesSecretIfNotExists(CLOUDSQL_SECRET_NAME, serviceAccountName)
}

export async function createAndUploadBackupSecretIfNotExists(serviceAccountName: string) {
  return createAndUploadKubernetesSecretIfNotExists(BACKUP_GCS_SECRET_NAME, serviceAccountName)
}

export function getServiceAccountName(prefix: string) {
  // NOTE: trim to meet the max size requirements of service account names
  return `${prefix}-${fetchEnv(envVar.KUBERNETES_CLUSTER_NAME)}`.slice(0, 30)
}

export async function uploadStorageClass() {
  // TODO: allow this to run from anywhere
  await execCmdWithExitOnFailure(`kubectl apply -f ../helm-charts/testnet/ssdstorageclass.yaml`)
}

export async function redeployTiller() {
  const tillerServiceAccountExists = await outputIncludes(
    `kubectl get serviceaccounts --namespace=kube-system`,
    `tiller`,
    `Tiller service account exists, skipping creation`
  )
  if (!tillerServiceAccountExists) {
    await execCmdWithExitOnFailure(
      `kubectl create serviceaccount tiller --namespace=kube-system && kubectl create clusterrolebinding tiller --clusterrole cluster-admin --serviceaccount=kube-system:tiller && helm init --service-account=tiller`
    )
    await sleep(20000)
  }
}

export async function installCertManagerAndNginx() {
  // Cert Manager is the newer version of lego
  const certManagerExists = await outputIncludes(
    `helm list`,
    `cert-manager-cluster-issuers`,
    `cert-manager-cluster-issuers exists, skipping install`
  )
  if (!certManagerExists) {
    await installCertManager()
  }
  const nginxIngressReleaseExists = await outputIncludes(
    `helm list`,
    `nginx-ingress-release`,
    `nginx-ingress-release exists, skipping install`
  )
  if (!nginxIngressReleaseExists) {
    await execCmdWithExitOnFailure(`helm install --name nginx-ingress-release stable/nginx-ingress`)
  }
}

export async function installCertManager() {
  const clusterIssuersHelmChartPath = `../helm-charts/cert-manager-cluster-issuers`

  console.info('Installing cert-manager CustomResourceDefinitions')
  await execCmdWithExitOnFailure(
    `kubectl apply --validate=false -f https://raw.githubusercontent.com/jetstack/cert-manager/release-0.11/deploy/manifests/00-crds.yaml`
  )
  console.info('Updating cert-manager-cluster-issuers dependencies')
  await execCmdWithExitOnFailure(`helm dependency update ${clusterIssuersHelmChartPath}`)
  console.info('Installing cert-manager-cluster-issuers')
  await execCmdWithExitOnFailure(
    `helm install --name cert-manager-cluster-issuers ${clusterIssuersHelmChartPath}`
  )
}

export async function installAndEnableMetricsDeps(
  installPrometheus: boolean,
  clusterConfig?: AzureClusterConfig
) {
  const kubeStateMetricsReleaseExists = await outputIncludes(
    `helm list`,
    `kube-state-metrics`,
    `kube-state-metrics exists, skipping install`
  )
  if (!kubeStateMetricsReleaseExists) {
    await execCmdWithExitOnFailure(
      `helm install --name kube-state-metrics stable/kube-state-metrics --set rbac.create=true`
    )
  }
  if (installPrometheus) {
    await installPrometheusIfNotExists(clusterConfig)
  }
}

export async function grantRoles(serviceAccountName: string, role: string) {
  const projectName = fetchEnv(envVar.TESTNET_PROJECT_NAME)

  const serviceAccountFullName = `${serviceAccountName}@${projectName}.iam.gserviceaccount.com`
  const commandRolesAlreadyGranted = `gcloud projects get-iam-policy ${projectName}  \
  --flatten="bindings[].members" \
  --format='table(bindings.role)' \
  --filter="bindings.members:serviceAccount:${serviceAccountFullName}"`
  const rolesAlreadyGranted = await outputIncludes(
    commandRolesAlreadyGranted,
    role,
    `Role ${role} already granted for account ${serviceAccountFullName}, skipping binding`
  )
  if (!rolesAlreadyGranted) {
    const cmd =
      `gcloud projects add-iam-policy-binding ${projectName} ` +
      `--role=${role} ` +
      `--member=serviceAccount:${serviceAccountFullName}`
    await execCmd(cmd)
  }
  return
}

export async function retrieveCloudSQLConnectionInfo(
  celoEnv: string,
  instanceName: string,
  dbSuffix: string
) {
  await validateExistingCloudSQLInstance(instanceName)
  const secretName = `${celoEnv}-blockscout${dbSuffix}`
  const [blockscoutDBUsername] = await execCmdWithExitOnFailure(
    `kubectl get secret ${secretName} --namespace ${celoEnv} -o jsonpath='{.data.DATABASE_USER}' -n ${celoEnv} | base64 --decode`
  )
  const [blockscoutDBPassword] = await execCmdWithExitOnFailure(
    `kubectl get secret ${secretName} --namespace ${celoEnv} -o jsonpath='{.data.DATABASE_PASSWORD}' -n ${celoEnv} | base64 --decode`
  )
  const [blockscoutDBConnectionName] = await execCmdWithExitOnFailure(
    `gcloud sql instances describe ${instanceName} --format="value(connectionName)"`
  )

  return [blockscoutDBUsername, blockscoutDBPassword, blockscoutDBConnectionName.trim()]
}

export async function deleteCloudSQLInstance(
  instanceName: string
): Promise<[string, string, string]> {
  console.info(`Deleting Cloud SQL instance ${instanceName}, this might take a minute or two ...`)
  try {
    await execCmd(`gcloud sql instances delete ${instanceName} --quiet`)
  } catch {
    console.info(`Couldn't delete Cloud SQL instance ${instanceName} -- skipping`)
  }
  return ['', '', '']
}

export async function resetCloudSQLInstance(instanceName: string) {
  await validateExistingCloudSQLInstance(instanceName)

  console.info('Deleting blockscout database from instance')
  await execCmdWithExitOnFailure(
    `gcloud sql databases delete blockscout -i ${instanceName} --quiet`
  )

  console.info('Creating blockscout database')
  await execCmdWithExitOnFailure(`gcloud sql databases create blockscout -i ${instanceName}`)

}

async function registerIPAddress(name: string) {
  console.info(`Registering IP address ${name}`)
  try {
    await execCmd(
      `gcloud compute addresses create ${name} --region ${getKubernetesClusterRegion()}`
    )
  } catch (error) {
    if (!error.toString().includes('already exists')) {
      console.error(error)
      process.exit(1)
    }
  }
}

async function deleteIPAddress(name: string) {
  console.info(`Deleting IP address ${name}`)
  try {
    await execCmd(
      `gcloud compute addresses delete ${name} --region ${getKubernetesClusterRegion()} -q`
    )
  } catch (error) {
    if (!error.toString().includes('was not found')) {
      console.error(error)
      process.exit(1)
    }
  }
}

export async function retrieveIPAddress(name: string) {
  const [address] = await execCmdWithExitOnFailure(
    `gcloud compute addresses describe ${name}  --region ${getKubernetesClusterRegion()} --format="value(address)"`
  )
  return address.replace(/\n*$/, '')
}

// returns the IP address of a resource internal to the cluster (ie 10.X.X.X)
export async function retrieveClusterIPAddress(
  resourceType: string,
  resourceName: string,
  namespace: string
) {
  const [address] = await execCmdWithExitOnFailure(
    `kubectl get ${resourceType} ${resourceName} -n ${namespace} -o jsonpath={.spec.clusterIP}`
  )
  return address
}

export async function createStaticIPs(celoEnv: string) {
  console.info(`Creating static IPs for ${celoEnv}`)

  const numTxNodes = parseInt(fetchEnv(envVar.TX_NODES), 10)
  await Promise.all(range(numTxNodes).map((i) => registerIPAddress(`${celoEnv}-tx-nodes-${i}`)))

  if (useStaticIPsForGethNodes()) {
    await registerIPAddress(`${celoEnv}-bootnode`)

    const validatorCount = parseInt(fetchEnv(envVar.VALIDATORS), 10)
    const proxiesPerValidator = getProxiesPerValidator()
    // only create IPs for validators that are not proxied
    for (let i = proxiesPerValidator.length; i < validatorCount; i++) {
      await registerIPAddress(`${celoEnv}-validators-${i}`)
    }

    // and create IPs for all the proxies
    let validatorIndex = 0
    for (const proxyCount of proxiesPerValidator) {
      for (let i = 0; i < proxyCount; i++) {
        await registerIPAddress(getProxyName(celoEnv, validatorIndex, i))
      }
      validatorIndex++
    }

    // Create IPs for the private tx nodes
    const numPrivateTxNodes = parseInt(fetchEnv(envVar.PRIVATE_TX_NODES), 10)
    await Promise.all(
      range(numPrivateTxNodes).map((i) => registerIPAddress(`${celoEnv}-tx-nodes-private-${i}`))
    )
  }
}

export async function upgradeStaticIPs(celoEnv: string) {
  const prevTxNodeCount = await getStatefulSetReplicas(celoEnv, `${celoEnv}-tx-nodes`)
  const newTxNodeCount = parseInt(fetchEnv(envVar.TX_NODES), 10)
  await upgradeNodeTypeStaticIPs(celoEnv, 'tx-nodes', prevTxNodeCount, newTxNodeCount)

  if (useStaticIPsForGethNodes()) {
    const prevValidatorNodeCount = await getStatefulSetReplicas(celoEnv, `${celoEnv}-validators`)
    const newValidatorNodeCount = parseInt(fetchEnv(envVar.VALIDATORS), 10)
    await upgradeValidatorStaticIPs(celoEnv, prevValidatorNodeCount, newValidatorNodeCount)

    const proxiesPerValidator = getProxiesPerValidator()
    // Iterate through all validators and check to see if there are changes in proxies
    const higherValidatorCount = Math.max(prevValidatorNodeCount, newValidatorNodeCount)
    for (let i = 0; i < higherValidatorCount; i++) {
      const proxyCount = i < proxiesPerValidator.length ? proxiesPerValidator[i] : 0
      let prevProxyCount = 0
      try {
        prevProxyCount = await getStatefulSetReplicas(celoEnv, `${celoEnv}-validators-${i}-proxy`)
      } catch (e) {
        console.info(`Unable to find any previous proxies for validator ${i}`)
      }
      await upgradeNodeTypeStaticIPs(celoEnv, `validators-${i}-proxy`, prevProxyCount, proxyCount)
    }

    const prevPrivateTxNodeCount = await getStatefulSetReplicas(
      celoEnv,
      `${celoEnv}-tx-nodes-private`
    )
    const newPrivateTxNodeCount = parseInt(fetchEnv(envVar.PRIVATE_TX_NODES), 10)
    await upgradeNodeTypeStaticIPs(
      celoEnv,
      'tx-nodes-private',
      prevPrivateTxNodeCount,
      newPrivateTxNodeCount
    )
  }
}

async function upgradeValidatorStaticIPs(
  celoEnv: string,
  prevValidatorNodeCount: number,
  newValidatorNodeCount: number
) {
  const proxiesPerValidator = getProxiesPerValidator()

  // Iterate through each validator & create or destroy
  // IP addresses as necessary. If n validators are to be proxied,
  // indices 0 through n - 1 will not have public IP addresses.
  const higherValidatorCount = Math.max(prevValidatorNodeCount, newValidatorNodeCount)
  for (let i = 0; i < higherValidatorCount; i++) {
    const ipName = `${celoEnv}-validators-${i}`
    let ipExists
    try {
      await retrieveIPAddress(ipName)
      ipExists = true
    } catch (e) {
      ipExists = false
    }
    if (ipExists && (i < proxiesPerValidator.length || i >= newValidatorNodeCount)) {
      await deleteIPAddress(ipName)
    } else if (!ipExists && i >= proxiesPerValidator.length && i < newValidatorNodeCount) {
      await registerIPAddress(ipName)
    }
  }
}

async function upgradeNodeTypeStaticIPs(
  celoEnv: string,
  nodeType: string,
  previousNodeCount: number,
  newNodeCount: number
) {
  if (previousNodeCount < newNodeCount) {
    console.info(`Scaling up ${nodeType} node count from ${previousNodeCount} to ${newNodeCount}`)
    await Promise.all(
      range(previousNodeCount, newNodeCount).map((i) =>
        registerIPAddress(`${celoEnv}-${nodeType}-${i}`)
      )
    )
  } else if (previousNodeCount > newNodeCount) {
    console.info(`Scaling down ${nodeType} node count from ${previousNodeCount} to ${newNodeCount}`)
    await Promise.all(
      range(newNodeCount, previousNodeCount).map((i) =>
        deleteIPAddress(`${celoEnv}-${nodeType}-${i}`)
      )
    )
  }
}

export async function pollForBootnodeLoadBalancer(celoEnv: string) {
  if (!useStaticIPsForGethNodes()) {
    return
  }
  console.info(`Poll for bootnode load balancer`)
  let totalTime = 0

  while (true) {
    const [rules] = await execCmdWithExitOnFailure(
      `gcloud compute addresses describe ${celoEnv}-bootnode --region ${getKubernetesClusterRegion()} --format="value(users.len())"`
    )

    if (parseInt(rules, 10) > 0) {
      break
    }

    totalTime += LOAD_BALANCER_POLL_INTERVAL
    if (totalTime > TIMEOUT_FOR_LOAD_BALANCER_POLL) {
      console.error(
        `\nCould not detect the bootnode's load balancer provisioning, which will likely cause the peers on the network unable to connect`
      )
      process.exit(1)
    }

    process.stdout.write('.')
    await sleep(LOAD_BALANCER_POLL_INTERVAL)
  }

  console.info('Sleeping 1 minute...')
  await sleep(1000 * 60) // 1 minute

  console.info(`\nReset all pods now that the bootnode load balancer has provisioned`)
  await execCmdWithExitOnFailure(`kubectl delete pod -n ${celoEnv} --selector=component=validators`)
  await execCmdWithExitOnFailure(`kubectl delete pod -n ${celoEnv} --selector=component=tx_nodes`)
  await execCmdWithExitOnFailure(`kubectl delete pod -n ${celoEnv} --selector=component=proxy`)
  return
}

export async function deleteStaticIPs(celoEnv: string) {
  console.info(`Deleting static IPs for ${celoEnv}`)

  const numTxNodes = parseInt(fetchEnv(envVar.TX_NODES), 10)
  await Promise.all(range(numTxNodes).map((i) => deleteIPAddress(`${celoEnv}-tx-nodes-${i}`)))

  await deleteIPAddress(`${celoEnv}-bootnode`)

  const numValidators = parseInt(fetchEnv(envVar.VALIDATORS), 10)
  await Promise.all(range(numValidators).map((i) => deleteIPAddress(`${celoEnv}-validators-${i}`)))

  const proxiesPerValidator = getProxiesPerValidator()
  for (let valIndex = 0; valIndex < proxiesPerValidator.length; valIndex++) {
    for (let proxyIndex = 0; proxyIndex < proxiesPerValidator[valIndex]; proxyIndex++) {
      await deleteIPAddress(getProxyName(celoEnv, valIndex, proxyIndex))
    }
  }

  const numPrivateTxNodes = parseInt(fetchEnv(envVar.PRIVATE_TX_NODES), 10)
  await Promise.all(
    range(numPrivateTxNodes).map((i) => deleteIPAddress(`${celoEnv}-tx-nodes-private-${i}`))
  )
}

export async function deletePersistentVolumeClaims(celoEnv: string, componentLabels: string[]) {
  console.info(`Deleting persistent volume claims for ${celoEnv}`)
  for (const component of componentLabels) {
    await deletePersistentVolumeClaimsCustomLabels(celoEnv, 'component', component)
  }
}

export async function deletePersistentVolumeClaimsCustomLabels(
  namespace: string,
  label: string,
  value: string
) {
  console.info(`Deleting persistent volume claims for ${namespace}`)
  try {
    const [output] = await execCmd(
      `kubectl delete pvc --selector='${label}=${value}' --namespace ${namespace}`
    )
    console.info(output)
  } catch (error) {
    console.error(error)
    if (!error.toString().includes('not found')) {
      process.exit(1)
    }
  }
}

async function helmIPParameters(celoEnv: string) {
  const ipAddressParameters: string[] = [
    `--set geth.static_ips=${fetchEnv(envVar.STATIC_IPS_FOR_GETH_NODES)}`,
  ]

  const numTxNodes = parseInt(fetchEnv(envVar.TX_NODES), 10)

  const txAddresses = await Promise.all(
    range(numTxNodes).map((i) => retrieveIPAddress(`${celoEnv}-tx-nodes-${i}`))
  )

  // Tx-node IPs
  const txNodeIpParams = setHelmArray('geth.txNodesIPAddressArray', txAddresses)
  ipAddressParameters.push(...txNodeIpParams)

  if (useStaticIPsForGethNodes()) {
    ipAddressParameters.push(
      `--set geth.bootnodeIpAddress=${await retrieveIPAddress(`${celoEnv}-bootnode`)}`
    )

    // Validator IPs
    const numValidators = parseInt(fetchEnv(envVar.VALIDATORS), 10)
    const proxiesPerValidator = getProxiesPerValidator()
    // This tracks validator IP addresses for each corresponding validator. If the validator
    // is proxied, there is no public IP address, so it's set as an empty string
    const validatorIpAddresses = []
    for (let i = 0; i < numValidators; i++) {
      if (i < proxiesPerValidator.length) {
        // Then this validator is proxied
        validatorIpAddresses.push('')
      } else {
        validatorIpAddresses.push(await retrieveIPAddress(`${celoEnv}-validators-${i}`))
      }
    }
    const validatorIpParams = setHelmArray('geth.validatorsIPAddressArray', validatorIpAddresses)
    ipAddressParameters.push(...validatorIpParams)

    // Proxy IPs
    // Helm ran into issues when dealing with 2-d lists,
    // so each index corresponds to a particular validator.
    // Multiple proxy IPs for a single validator are separated by '/'
    const proxyIpAddressesPerValidator = []
    let validatorIndex = 0
    for (const proxyCount of proxiesPerValidator) {
      const proxyIpAddresses = []
      for (let i = 0; i < proxyCount; i++) {
        proxyIpAddresses.push(await retrieveIPAddress(getProxyName(celoEnv, validatorIndex, i)))
      }
      const listOfProxyIpAddresses = proxyIpAddresses.join('/')
      proxyIpAddressesPerValidator.push(listOfProxyIpAddresses)

      validatorIndex++
    }

    const proxyIpAddressesParams = setHelmArray(
      'geth.proxyIPAddressesPerValidatorArray',
      proxyIpAddressesPerValidator
    )
    ipAddressParameters.push(...proxyIpAddressesParams)

    const numPrivateTxNodes = parseInt(fetchEnv(envVar.PRIVATE_TX_NODES), 10)
    const privateTxAddresses = await Promise.all(
      range(numPrivateTxNodes).map((i) => retrieveIPAddress(`${celoEnv}-tx-nodes-private-${i}`))
    )
    const privateTxAddressParameters = privateTxAddresses.map(
      (address, i) => `--set geth.private_tx_nodes_${i}IpAddress=${address}`
    )
    ipAddressParameters.push(...privateTxAddressParameters)
    const listOfPrivateTxNodeAddresses = privateTxAddresses.join(',')
    ipAddressParameters.push(
      `--set geth.private_tx_node_ip_addresses='{${listOfPrivateTxNodeAddresses}}'`
    )
  }

  return ipAddressParameters
}

// async function helmParametersFile(celoEnv: string, useExistingGenesis: boolean) {
//   const parameters: any = {}
//   if (isProduction()) {
//     parameters.bucket = `contract_artifacts_production`
//     parameters.gethexporter.image.repository=fetchEnv('GETH_EXPORTER_DOCKER_IMAGE_REPOSITORY')
//     parameters.gethexporter.image.tag=fetchEnv('GETH_EXPORTER_DOCKER_IMAGE_TAG')
//   } else {
//     parameters.bucket = `contract_artifacts`
//   }
//   parameters.domain.name=fetchEnv('CLUSTER_DOMAIN_NAME')
//   parameters.genesis.networkId=fetchEnv(envVar.NETWORK_ID)
//   parameters.geth.verbosity=fetchEnvOrFallback('GETH_VERBOSITY', '4')
//   parameters.geth.vmodule=fetchEnvOrFallback('GETH_VMODULE', '')
//   parameters.geth.resources.requests.cpu=fetchEnv('GETH_NODE_CPU_REQUEST')
//   parameters.geth.resources.requests.memory=fetchEnv('GETH_NODE_MEMORY_REQUEST')
//   parameters.geth.image.repository=fetchEnv('GETH_NODE_DOCKER_IMAGE_REPOSITORY')
//   parameters.geth.image.tag=fetchEnv('GETH_NODE_DOCKER_IMAGE_TAG')
//   parameters.bootnode.image.repository=fetchEnv('GETH_BOOTNODE_DOCKER_IMAGE_REPOSITORY')
//   parameters.bootnode.image.tag=fetchEnv('GETH_BOOTNODE_DOCKER_IMAGE_TAG')
//   parameters.cluster.zone=fetchEnv('KUBERNETES_CLUSTER_ZONE')
//   parameters.cluster.name=fetchEnv('KUBERNETES_CLUSTER_NAME')
//   parameters.project.name=fetchEnv('TESTNET_PROJECT_NAME')
//   parameters.celotool.image.repository=fetchEnv('CELOTOOL_DOCKER_IMAGE_REPOSITORY')
//   parameters.celotool.image.tag=fetchEnv('CELOTOOL_DOCKER_IMAGE_TAG')
//   parameters.promtosd.scrape_interval=fetchEnv('PROMTOSD_SCRAPE_INTERVAL')
//   parameters.promtosd.export_interval=fetchEnv('PROMTOSD_EXPORT_INTERVAL')
//   parameters.geth.consensus_type=fetchEnv('CONSENSUS_TYPE')
//   parameters.geth.blocktime=fetchEnv('BLOCK_TIME')
//   parameters.geth.validators=fetchEnv('VALIDATORS')
//   parameters.geth.istanbulrequesttimeout=fetchEnvOrFallback('ISTANBUL_REQUEST_TIMEOUT_MS', '3000')
//   parameters.geth.faultyValidators=fetchEnvOrFallback('FAULTY_VALIDATORS', '0')
//   parameters.geth.faultyValidatorType=fetchEnvOrFallback('FAULTY_VALIDATOR_TYPE', '0')
//   parameters.geth.tx_nodes=fetchEnv('TX_NODES')
//   parameters.geth.private_tx_nodes=fetchEnv(envVar.PRIVATE_TX_NODES)
//   parameters.geth.ssd_disks=fetchEnvOrFallback(envVar.GETH_NODES_SSD_DISKS, 'true')
//   parameters.mnemonic=fetchEnv('MNEMONIC')
//   parameters.geth.account.secret=fetchEnv('GETH_ACCOUNT_SECRET')
//   parameters.geth.ping_ip_from_packet=fetchEnvOrFallback('PING_IP_FROM_PACKET', 'false')
//   parameters.geth.in_memory_discovery_table=fetchEnvOrFallback('IN_MEMORY_DISCOVERY_TABLE', 'false')
//   parameters.geth.clean_validator_rountstate_folder=fetchEnvOrFallback('CLEAN_VALIDATOR_ROUNTSTATE_FOLDER', 'false')
//   parameters.geth.proxiedValidators=fetchEnvOrFallback(envVar.PROXIED_VALIDATORS, '0')
// }

async function helmParameters(celoEnv: string, useExistingGenesis: boolean) {
  const valueFilePath = `/tmp/${celoEnv}-testnet-values.yaml`
  await saveHelmValuesFile(celoEnv, valueFilePath, useExistingGenesis)
  const productionTagOverrides = isProduction()
    ? [
        `--set gethexporter.image.repository=${fetchEnv('GETH_EXPORTER_DOCKER_IMAGE_REPOSITORY')}`,
        `--set gethexporter.image.tag=${fetchEnv('GETH_EXPORTER_DOCKER_IMAGE_TAG')}`,
      ]
    : []

  const gethMetricsOverrides = fetchEnvOrFallback('GETH_ENABLE_METRICS', 'false') === "true"
    ? [
        `--set metrics="true"`,
        `--set pprof.enabled="true"`,
        `--set pprof.path="/debug/metrics/prometheus"`,
        `--set pprof.port="6060"`,
      ]
    : [
        `--set metrics="false"`,
        `--set pprof.enabled="false"`,
      ]

<<<<<<< HEAD
  const genesisContent = useExistingGenesis
    ? await getGenesisBlockFromGoogleStorage(celoEnv)
    : generateGenesisFromEnv()
  
    let gethImageRepository = fetchEnv('GETH_NODE_DOCKER_IMAGE_REPOSITORY')
    let gethImageTag = fetchEnv('GETH_NODE_DOCKER_IMAGE_TAG')
  
    // Here we should build a new docker file if needed
    if (fetchEnv('OLD_GETH_NODE_DOCKER_IMAGE_TAG')) {
      gethImageTag = await buildImage(gethImageRepository, fetchEnv('GETH_NODE_DOCKER_IMAGE_TAG'), [fetchEnv('OLD_GETH_NODE_DOCKER_IMAGE_TAG')])
      gethImageRepository = `${gethImageRepository}-multi`
    }
  
    return [
=======
  return [
    `-f ${valueFilePath}`,
>>>>>>> 3753ec89
    `--set domain.name=${fetchEnv('CLUSTER_DOMAIN_NAME')}`,
    `--set genesis.networkId=${fetchEnv(envVar.NETWORK_ID)}`,
    `--set geth.verbosity=${fetchEnvOrFallback('GETH_VERBOSITY', '4')}`,
    `--set geth.vmodule=${fetchEnvOrFallback('GETH_VMODULE', '')}`,
    `--set geth.resources.requests.cpu=${fetchEnv('GETH_NODE_CPU_REQUEST')}`,
    `--set geth.resources.requests.memory=${fetchEnv('GETH_NODE_MEMORY_REQUEST')}`,
    `--set geth.image.repository=${gethImageRepository}`,
    `--set geth.image.tag=${gethImageTag}`,
    `--set bootnode.image.repository=${fetchEnv('GETH_BOOTNODE_DOCKER_IMAGE_REPOSITORY')}`,
    `--set bootnode.image.tag=${fetchEnv('GETH_BOOTNODE_DOCKER_IMAGE_TAG')}`,
    `--set celotool.image.repository=${fetchEnv('CELOTOOL_DOCKER_IMAGE_REPOSITORY')}`,
    `--set celotool.image.tag=${fetchEnv('CELOTOOL_DOCKER_IMAGE_TAG')}`,
    `--set promtosd.scrape_interval=${fetchEnv('PROMTOSD_SCRAPE_INTERVAL')}`,
    `--set promtosd.export_interval=${fetchEnv('PROMTOSD_EXPORT_INTERVAL')}`,
    `--set geth.blocktime=${fetchEnv('BLOCK_TIME')}`,
    `--set geth.validators="${fetchEnv('VALIDATORS')}"`,
    `--set geth.istanbulrequesttimeout=${fetchEnvOrFallback(
      'ISTANBUL_REQUEST_TIMEOUT_MS',
      '3000'
    )}`,
    `--set geth.oldValidators="${fetchEnvOrFallback('OLD_VALIDATORS', '0')}"`,
    `--set geth.faultyValidators="${fetchEnvOrFallback('FAULTY_VALIDATORS', '0')}"`,
    `--set geth.faultyValidatorType="${fetchEnvOrFallback('FAULTY_VALIDATOR_TYPE', '0')}"`,
    `--set geth.tx_nodes="${fetchEnv('TX_NODES')}"`,
    `--set geth.private_tx_nodes="${fetchEnv(envVar.PRIVATE_TX_NODES)}"`,
    `--set geth.ssd_disks="${fetchEnvOrFallback(envVar.GETH_NODES_SSD_DISKS, 'true')}"`,
    `--set mnemonic="${fetchEnv('MNEMONIC')}"`,
    `--set geth.account.secret="${fetchEnv('GETH_ACCOUNT_SECRET')}"`,
    `--set geth.ping_ip_from_packet=${fetchEnvOrFallback('PING_IP_FROM_PACKET', 'false')}`,
    `--set geth.in_memory_discovery_table=${fetchEnvOrFallback(
      'IN_MEMORY_DISCOVERY_TABLE',
      'false'
    )}`,
    `--set geth.diskSizeGB=${fetchEnvOrFallback(envVar.NODE_DISK_SIZE_GB, '10')}`,
    ...setHelmArray('geth.proxiesPerValidator', getProxiesPerValidator()),
    ...productionTagOverrides,
    ...gethMetricsOverrides,
    ...(await helmIPParameters(celoEnv)),
  ]
}

async function helmCommand(command: string) {
  if (isCelotoolVerbose() && !command.includes(' dep build ')) {
    await execCmdWithExitOnFailure(command + ' --dry-run --debug')
  } else if (isCelotoolVerbose()) {
    await execCmdWithExitOnFailure(command + ' --debug')
  }

  await execCmdWithExitOnFailure(command)
}

function buildHelmChartDependencies(chartDir: string) {
  console.info(`Building any chart dependencies...`)
  console.info(`helm dep build ${chartDir}`)
  return helmCommand(`helm dep build ${chartDir}`)
}

export async function installGenericHelmChart(
  celoEnv: string,
  releaseName: string,
  chartDir: string,
  parameters: string[]
) {
  // if (chartDir != 'stable/chaoskube') {
  //   await buildHelmChartDependencies(chartDir)
  // }
  console.info(`Installing helm release ${releaseName}`)
  await helmCommand(
    `helm install ${chartDir} --name ${releaseName} --namespace ${celoEnv} ${parameters.join(' ')}`
  )
}

export async function upgradeGenericHelmChart(
  celoEnv: string,
  releaseName: string,
  chartDir: string,
  parameters: string[]
) {
  await buildHelmChartDependencies(chartDir)

  console.info(`Upgrading helm release ${releaseName}`)
  await helmCommand(
    `helm upgrade ${releaseName} ${chartDir} --namespace ${celoEnv} ${parameters.join(' ')}`
  )
  console.info(`Upgraded helm release ${releaseName}`)
}

export async function installUpgradeGenericChart(
  celoEnv: string,
  releaseName: string,
  chartDir: string,
  parameters: string[]
) {
  await buildHelmChartDependencies(chartDir)

  console.info(`Installing or Upgrading helm release ${releaseName}`)
  await helmCommand(
    `helm upgrade ${releaseName} --install ${chartDir} --namespace ${celoEnv} ${parameters.join(' ')}`
  )
  console.info(`Installed or Upgraded helm release ${releaseName}`)
}

export function isCelotoolVerbose() {
  return process.env.CELOTOOL_VERBOSE === 'true'
}

export async function removeGenericHelmChart(releaseName: string) {
  console.info(`Deleting helm chart ${releaseName}`)
  try {
    await execCmd(`helm del --purge ${releaseName}`)
  } catch (error) {
    console.error(error)
  }
}

export async function installHelmChart(celoEnv: string, useExistingGenesis: boolean) {
  await failIfSecretMissing(BACKUP_GCS_SECRET_NAME, 'default')
  await copySecret(BACKUP_GCS_SECRET_NAME, 'default', celoEnv)
  return installGenericHelmChart(
    celoEnv,
    celoEnv,
    '../helm-charts/testnet',
    await helmParameters(celoEnv, useExistingGenesis)
  )
}

export async function upgradeHelmChart(celoEnv: string, useExistingGenesis: boolean) {
  console.info(`Upgrading helm release ${celoEnv}`)
  const parameters = await helmParameters(celoEnv, useExistingGenesis)
  await upgradeGenericHelmChart(celoEnv, celoEnv, '../helm-charts/testnet', parameters)
  console.info(`Helm release ${celoEnv} upgrade successful`)
}

export async function resetAndUpgradeHelmChart(celoEnv: string, useExistingGenesis: boolean) {
  const txNodesSetName = `${celoEnv}-tx-nodes`
  const validatorsSetName = `${celoEnv}-validators`
  const bootnodeName = `${celoEnv}-bootnode`
  const privateTxNodesSetname = `${celoEnv}-tx-nodes-private`
  const persistentVolumeClaimsLabels = ['validators', 'tx_nodes', 'proxy', 'tx_nodes_private']

  // scale down nodes
  await scaleResource(celoEnv, 'StatefulSet', txNodesSetName, 0)
  await scaleResource(celoEnv, 'StatefulSet', validatorsSetName, 0)
  // allow to fail for the cases where a testnet does not include the privatetxnode statefulset yet
  await scaleResource(celoEnv, 'StatefulSet', privateTxNodesSetname, 0, true)
  await scaleProxies(celoEnv, 0)
  await scaleResource(celoEnv, 'Deployment', bootnodeName, 0)

  await deletePersistentVolumeClaims(celoEnv, persistentVolumeClaimsLabels)
  await sleep(10000)

  await upgradeHelmChart(celoEnv, useExistingGenesis)
  await sleep(10000)

  const numValdiators = parseInt(fetchEnv(envVar.VALIDATORS), 10)
  const numTxNodes = parseInt(fetchEnv(envVar.TX_NODES), 10)
  const numPrivateTxNodes = parseInt(fetchEnv(envVar.PRIVATE_TX_NODES), 10)

  // Note(trevor): helm upgrade only compares the current chart to the
  // previously deployed chart when deciding what needs changing, so we need
  // to manually scale up to account for when a node count is the same
  await scaleResource(celoEnv, 'StatefulSet', txNodesSetName, numTxNodes)
  await scaleResource(celoEnv, 'StatefulSet', validatorsSetName, numValdiators)
  await scaleResource(celoEnv, 'StatefulSet', privateTxNodesSetname, numPrivateTxNodes)
  await scaleProxies(celoEnv)
  await scaleResource(celoEnv, 'Deployment', bootnodeName, 1)
}

// scaleProxies scales all proxy statefulsets to have `replicas` replicas.
// If `replicas` is undefined, proxies will be scaled to their intended
// replica counts
async function scaleProxies(celoEnv: string, replicas?: number) {
  if (replicas !== undefined) {
    const statefulsetNames = await getProxyStatefulsets(celoEnv)
    for (const name of statefulsetNames) {
      await scaleResource(celoEnv, 'StatefulSet', name, replicas)
    }
  } else {
    const proxiesPerValidator = getProxiesPerValidator()
    let validatorIndex = 0
    for (const proxyCount of proxiesPerValidator) {
      // allow to fail for the cases where a testnet does not include the proxy statefulset yet
      await scaleResource(
        celoEnv,
        'StatefulSet',
        `${celoEnv}-validators-${validatorIndex}-proxy`,
        proxyCount,
        true
      )
      validatorIndex++
    }
  }
}

async function getProxyStatefulsets(celoEnv: string) {
  const [output] = await execCmd(
    `kubectl get statefulsets --selector=component=proxy --no-headers -o custom-columns=":metadata.name" -n ${celoEnv}`
  )
  if (!output) {
    return []
  }
  return output.split('\n').filter((name) => name)
}

export async function removeHelmRelease(celoEnv: string) {
  return removeGenericHelmChart(celoEnv)
}

export function makeHelmParameters(map: { [key: string]: string }) {
  return entries(map).map(([key, value]) => `--set ${key}=${value}`)
}

function setHelmArray(paramName: string, arr: any[]) {
  return arr.map((value, i) => `--set ${paramName}[${i}]="${value}"`)
}

export async function deleteFromCluster(celoEnv: string) {
  await removeHelmRelease(celoEnv)
  console.info(`Deleting namespace ${celoEnv}`)
  // Todo: Clean the testnet resources (pvc) and do not delete the namespace if there is any other resource on it
  await execCmdWithExitOnFailure(`kubectl delete namespace ${celoEnv}`)
}

function useStaticIPsForGethNodes() {
  return fetchEnv(envVar.STATIC_IPS_FOR_GETH_NODES) === 'true'
}

export async function saveHelmValuesFile(celoEnv:string, valueFilePath: string, useExistingGenesis: boolean) {
  const genesisContent = useExistingGenesis
  ? await getGenesisBlockFromGoogleStorage(celoEnv)
  : generateGenesisFromEnv()
  const enodes = await getEnodesWithExternalIPAddresses(celoEnv)

  const valueFileContent = `
genesis:
  genesisFileBase64: ${Buffer.from(genesisContent).toString('base64')}
staticnodes:
  staticnodesBase64: ${Buffer.from(JSON.stringify(enodes)).toString('base64')}
`
  fs.writeFileSync(valueFilePath, valueFileContent)
}<|MERGE_RESOLUTION|>--- conflicted
+++ resolved
@@ -708,25 +708,21 @@
         `--set pprof.enabled="false"`,
       ]
 
-<<<<<<< HEAD
   const genesisContent = useExistingGenesis
     ? await getGenesisBlockFromGoogleStorage(celoEnv)
     : generateGenesisFromEnv()
   
-    let gethImageRepository = fetchEnv('GETH_NODE_DOCKER_IMAGE_REPOSITORY')
-    let gethImageTag = fetchEnv('GETH_NODE_DOCKER_IMAGE_TAG')
+  let gethImageRepository = fetchEnv('GETH_NODE_DOCKER_IMAGE_REPOSITORY')
+  let gethImageTag = fetchEnv('GETH_NODE_DOCKER_IMAGE_TAG')
   
-    // Here we should build a new docker file if needed
-    if (fetchEnv('OLD_GETH_NODE_DOCKER_IMAGE_TAG')) {
-      gethImageTag = await buildImage(gethImageRepository, fetchEnv('GETH_NODE_DOCKER_IMAGE_TAG'), [fetchEnv('OLD_GETH_NODE_DOCKER_IMAGE_TAG')])
-      gethImageRepository = `${gethImageRepository}-multi`
-    }
+  // Here we should build a new docker file if needed
+  if (fetchEnv('OLD_GETH_NODE_DOCKER_IMAGE_TAG')) {
+    gethImageTag = await buildImage(gethImageRepository, fetchEnv('GETH_NODE_DOCKER_IMAGE_TAG'), [fetchEnv('OLD_GETH_NODE_DOCKER_IMAGE_TAG')])
+    gethImageRepository = `${gethImageRepository}-multi`
+  }
   
-    return [
-=======
   return [
     `-f ${valueFilePath}`,
->>>>>>> 3753ec89
     `--set domain.name=${fetchEnv('CLUSTER_DOMAIN_NAME')}`,
     `--set genesis.networkId=${fetchEnv(envVar.NETWORK_ID)}`,
     `--set geth.verbosity=${fetchEnvOrFallback('GETH_VERBOSITY', '4')}`,
