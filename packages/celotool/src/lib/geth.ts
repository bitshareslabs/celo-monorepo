--- conflicted
+++ resolved
@@ -337,13 +337,8 @@
 ) => {
   console.info('Transfer')
 
-<<<<<<< HEAD
-  const token = getRandomlyChoseToken(goldToken, stableToken)
-  const feeCurrencyToken = getRandomlyChoseToken(goldToken, stableToken)
-=======
   const token = getRandomToken(goldToken, stableToken)
-  const gasCurrencyToken = getRandomToken(goldToken, stableToken)
->>>>>>> eb771a6a
+  const feeCurrencyToken = getRandomToken(goldToken, stableToken)
 
   const [tokenName, feeCurrencySymbol] = await Promise.all([
     token.methods.symbol().call(),
@@ -530,16 +525,6 @@
     txHash: '',
   }
 
-<<<<<<< HEAD
-    try {
-      const token = getRandomlyChoseToken(goldToken, stableToken)
-      const feeCurrencyToken = getRandomlyChoseToken(goldToken, stableToken)
-
-      const [tokenSymbol] = await Promise.all([
-        token.methods.symbol().call(),
-        feeCurrencyToken.methods.symbol().call(),
-      ])
-=======
   while (true) {
     const sendTransactionTime = Date.now()
 
@@ -547,7 +532,6 @@
     const transferGold = Boolean(Math.round(Math.random()))
     const transferFn = transferGold ? transferCeloGold : transferCeloDollars
     baseLogMessage.tokenName = transferGold ? 'cGLD' : 'cUSD'
->>>>>>> eb771a6a
 
     // randomly choose which gas currency to use
     const gasCurrencyGold = Boolean(Math.round(Math.random()))
