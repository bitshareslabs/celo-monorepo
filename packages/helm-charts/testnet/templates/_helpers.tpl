{{/* vim: set filetype=mustache: */}}

{{- define "celo.geth-exporter-container" -}}
- name: geth-exporter
  image: "{{ .Values.gethexporter.image.repository }}:{{ .Values.gethexporter.image.tag }}"
  imagePullPolicy: {{ .Values.imagePullPolicy }}
  ports:
    - name: profiler
      containerPort: 9200
  command:
    - /usr/local/bin/geth_exporter
    - -ipc
    - /root/.celo/geth.ipc
    - -filter
    - (.*overall|percentiles_95)
  resources:
    requests:
      memory: 50M
      cpu: 50m
  volumeMounts:
  - name: data
    mountPath: /root/.celo
{{- end -}}

{{- define "celo.prom-to-sd-container" -}}
- name: prom-to-sd
  image: "{{ .Values.promtosd.image.repository }}:{{ .Values.promtosd.image.tag }}"
  imagePullPolicy: {{ .Values.imagePullPolicy }}
  ports:
    - name: profiler
      containerPort: {{ .Values.promtosd.port }}
  command:
    - /monitor
    - --stackdriver-prefix=custom.googleapis.com
    - --source={{ .component }}:http://localhost:{{ .metricsPort }}/{{ .metricsPath | default "metrics" }}?containerNameLabel={{ .containerNameLabel }}
    - --pod-id=$(POD_NAME)
    - --namespace-id=$(POD_NAMESPACE)
    - --scrape-interval={{ .Values.promtosd.scrape_interval }}
    - --export-interval={{ .Values.promtosd.export_interval }}
  resources:
    requests:
      memory: 50M
      cpu: 50m
  env:
    - name: POD_NAME
      valueFrom:
        fieldRef:
          fieldPath: metadata.name
    - name: POD_NAMESPACE
      valueFrom:
        fieldRef:
          fieldPath: metadata.namespace
{{- end -}}

{{- /* This template does not define ports that will be exposed */ -}}
{{- define "celo.node-service" -}}
kind: Service
apiVersion: v1
metadata:
  name: {{ template "common.fullname" $ }}-{{ .svc_name | default .node_name }}-{{ .index }}{{ .svc_name_suffix | default "" }}
  labels:
{{ include "common.standard.labels" .  | indent 4 }}
    component: {{ .component_label }}
spec:
  selector:
    statefulset.kubernetes.io/pod-name: {{ template "common.fullname" $ }}-{{ .node_name }}-{{ .index }}
  type: {{ .service_type }}
  {{ if (eq .service_type "LoadBalancer") }}
  loadBalancerIP: {{ .load_balancer_ip }}
  {{ end }}
{{- end -}}

{{- define "celo.full-node-statefulset" -}}
apiVersion: v1
kind: Service
metadata:
  name: {{ .name }}
  labels:
    component: {{ .component_label }}
spec:
  sessionAffinity: ClientIP
  ports:
  - port: 8545
    name: rpc
  - port: 8546
    name: ws
  selector:
    component: {{ .component_label }}
---
apiVersion: apps/v1beta2
kind: StatefulSet
metadata:
  name: {{ template "common.fullname" . }}-{{ .name }}
  labels:
{{ include "common.standard.labels" .  | indent 4 }}
    component: {{ .component_label }}
spec:
  {{ if .Values.geth.ssd_disks }}
  volumeClaimTemplates:
  - metadata:
      name: data
    spec:
      storageClassName: ssd
      accessModes: [ "ReadWriteOnce" ]
      resources:
        requests:
          storage: 15Gi
  {{ end }}
  podManagementPolicy: Parallel
  replicas: {{ .replicas }}
  serviceName: {{ .name }}
  selector:
    matchLabels:
{{ include "common.standard.labels" .  | indent 6 }}
      component: {{ .component_label }}
  template:
    metadata:
      labels:
{{ include "common.standard.labels" .  | indent 8 }}
        component: {{ .component_label }}
    spec:
      initContainers:
{{ include "common.init-genesis-container" .  | indent 6 }}
{{ include "common.celotool-validator-container" ( dict  "Values" .Values "Release" .Release "Chart" .Chart "proxy" .proxy "mnemonic_account_type" .mnemonic_account_type "service_ip_env_var_prefix" .service_ip_env_var_prefix)  | indent 6 }}
{{ if .unlock | default false }}
{{ include "common.import-geth-account-container" .  | indent 6 }}
{{ end }}
      containers:
<<<<<<< HEAD
      - name: geth
        image: {{ .Values.geth.image.repository }}:{{ .Values.geth.image.tag }}
        imagePullPolicy: Always
        command: ["/bin/sh"]
        args:
        - "-c"
        - |-
          set -euo pipefail
          ACCOUNT_ADDRESS=$(cat /root/.celo/address)
          NAT_FLAG="--nat=extip:$(cat /root/.celo/ipAddress)"
          PING_IP_FROM_PACKET_FLAG=""
          [[ "$PING_IP_FROM_PACKET" == "true" ]] && PING_IP_FROM_PACKET_FLAG="--ping-ip-from-packet"
          IN_MEMORY_DISCOVERY_TABLE_FLAG=""
          [[ "$IN_MEMORY_DISCOVERY_TABLE" == "true" ]] && IN_MEMORY_DISCOVERY_TABLE_FLAG="--use-in-memory-discovery-table"
          PROXY_ALLOW_PRIVATE_IP_FLAG=""
          [[ "$GETH_DEBUG" == "true" ]] && PROXY_ALLOW_PRIVATE_IP_FLAG="--proxy.allowprivateip"

          RPC_APIS={{ .rpc_apis }}

          ADDITIONAL_FLAGS=""
          {{ if .proxy }}
          VALIDATOR_HEX_ADDRESS=`cat /root/.celo/validator_address`
          ADDITIONAL_FLAGS="--proxy.proxiedvalidatoraddress $VALIDATOR_HEX_ADDRESS --proxy.proxy --proxy.internalendpoint :30503 $PROXY_ALLOW_PRIVATE_IP_FLAG"
          {{ end }}
          {{ if .unlock | default false }}
          ADDITIONAL_FLAGS="${ADDITIONAL_FLAGS} --unlock=${ACCOUNT_ADDRESS} --password /root/.celo/account/accountSecret --allow-insecure-unlock"
          {{ end }}
          {{ if .expose }}
          ADDITIONAL_FLAGS="${ADDITIONAL_FLAGS} --rpc --rpcaddr 0.0.0.0 --rpcapi=${RPC_APIS} --rpccorsdomain='*' --rpcvhosts=* --ws --wsaddr 0.0.0.0 --wsorigins=* --wsapi=${RPC_APIS}"
          {{ end -}}
          sleep 30

          geth \
            --bootnodes=enode://`cat /root/.celo/bootnodeEnode` \
            --light.serve 90 \
            --light.maxpeers 1000 \
            --maxpeers 1100 \
            --rpc \
            --rpcaddr 0.0.0.0 \
            --rpcapi=${RPC_APIS} \
            --rpccorsdomain='*' \
            --rpcvhosts=* \
            --ws \
            --wsaddr 0.0.0.0 \
            --wsorigins=* \
            --wsapi=${RPC_APIS} \
            --nodekey=/root/.celo/pkey \
            --etherbase=${ACCOUNT_ADDRESS} \
            --networkid=${NETWORK_ID} \
            --syncmode=full \
            --gcmode={{ .gcmode | default "full" }} \
            ${NAT_FLAG} \
            --ethstats=${HOSTNAME}@${ETHSTATS_SVC} \
            --consoleformat=json \
            --consoleoutput=stdout \
            --verbosity={{ .Values.geth.verbosity }} \
            --metrics \
            ${PING_IP_FROM_PACKET_FLAG} \
            ${IN_MEMORY_DISCOVERY_TABLE_FLAG} \
            ${ADDITIONAL_FLAGS}
        env:
        - name: ETHSTATS_SVC
          value: {{ template "ethereum.fullname" . }}-ethstats.{{ .Release.Namespace }}
        - name: GETH_DEBUG
          value: "{{ default "false" .Values.geth.debug }}"
        - name: NETWORK_ID
          valueFrom:
            configMapKeyRef:
              name: {{ template "ethereum.fullname" . }}-geth-config
              key: networkid
        - name: STATIC_IPS_FOR_GETH_NODES
          value: "{{ default "false" .Values.geth.static_ips }}"
        - name: PING_IP_FROM_PACKET
          value: "{{ default "false" .Values.geth.ping_ip_from_packet }}"
        - name: IN_MEMORY_DISCOVERY_TABLE
          value: "{{ default "false" .Values.geth.in_memory_discovery_table }}"
        ports:
        - name: discovery-udp
          containerPort: 30303
          protocol: UDP
        - name: discovery-tcp
          containerPort: 30303
        {{ if .proxy }}
        - name: proxy-udp
          containerPort: 30503
          protocol: UDP
        - name: proxy-tcp
          containerPort: 30503
        {{ end }}
        - name: rpc
          containerPort: 8545
        - name: ws
          containerPort: 8546
        resources:
          requests:
            memory: 4Gi
            cpu: "1"
        volumeMounts:
        - name: data
          mountPath: /root/.celo
        - name: account
          mountPath: /root/.celo/account
          readOnly: true
{{ include "celo.geth-exporter-container" .  | indent 6 }}
=======
{{ include "common.full-node-container" (dict "Values" .Values "Release" .Release "Chart" .Chart "proxy" .proxy "proxy_allow_private_ip_flag" .proxy_allow_private_ip_flag "unlock" .unlock "expose" .expose "syncmode" .syncmode "gcmode" .gcmode "public_ips" .public_ips "ethstats" (printf "%s-ethstats.%s" (include "common.fullname" .) .Release.Namespace))  | indent 6 }}
{{ include "common.geth-exporter-container" .  | indent 6 }}
>>>>>>> e751e5a8
{{ include "celo.prom-to-sd-container" (dict "Values" .Values "Release" .Release "Chart" .Chart "component" "geth" "metricsPort" "9200" "metricsPath" "filteredmetrics" "containerNameLabel" .name )  | indent 6 }}
      volumes:
      - name: data
        emptyDir: {}
      - name: config
        configMap:
          name: {{ template "common.fullname" . }}-geth-config
      - name: account
        secret:
<<<<<<< HEAD
          secretName: {{ template "ethereum.fullname" . }}-geth-account
{{- end -}}

{{- define "celo.wait-bootnode-initcontainer" -}}
- name: wait-to-bootnode
  image: "{{ .Values.celotool.image.repository }}:{{ .Values.celotool.image.tag }}"
  imagePullPolicy: Always
  command:
  - /bin/sh
  - -c
  args:
  - |
     [[ "$BOOTNODE_IP_ADDRESS" == 'none' ]] && BOOTNODE_IP_ADDRESS=${{ .Release.Namespace | upper }}_BOOTNODE_SERVICE_HOST
     until nc -vzuw 3 $BOOTNODE_IP_ADDRESS 30301; do echo "Waiting for myconfig service"; sleep 2; done;
  env:
  - name: BOOTNODE_IP_ADDRESS
  value: {{ default "none" .Values.geth.bootnodeIpAddress  }}
  resources:
    requests:
      memory: 10M
      cpu: 50m
=======
          secretName: {{ template "common.fullname" . }}-geth-account
>>>>>>> e751e5a8
{{- end -}}<|MERGE_RESOLUTION|>--- conflicted
+++ resolved
@@ -126,115 +126,8 @@
 {{ include "common.import-geth-account-container" .  | indent 6 }}
 {{ end }}
       containers:
-<<<<<<< HEAD
-      - name: geth
-        image: {{ .Values.geth.image.repository }}:{{ .Values.geth.image.tag }}
-        imagePullPolicy: Always
-        command: ["/bin/sh"]
-        args:
-        - "-c"
-        - |-
-          set -euo pipefail
-          ACCOUNT_ADDRESS=$(cat /root/.celo/address)
-          NAT_FLAG="--nat=extip:$(cat /root/.celo/ipAddress)"
-          PING_IP_FROM_PACKET_FLAG=""
-          [[ "$PING_IP_FROM_PACKET" == "true" ]] && PING_IP_FROM_PACKET_FLAG="--ping-ip-from-packet"
-          IN_MEMORY_DISCOVERY_TABLE_FLAG=""
-          [[ "$IN_MEMORY_DISCOVERY_TABLE" == "true" ]] && IN_MEMORY_DISCOVERY_TABLE_FLAG="--use-in-memory-discovery-table"
-          PROXY_ALLOW_PRIVATE_IP_FLAG=""
-          [[ "$GETH_DEBUG" == "true" ]] && PROXY_ALLOW_PRIVATE_IP_FLAG="--proxy.allowprivateip"
-
-          RPC_APIS={{ .rpc_apis }}
-
-          ADDITIONAL_FLAGS=""
-          {{ if .proxy }}
-          VALIDATOR_HEX_ADDRESS=`cat /root/.celo/validator_address`
-          ADDITIONAL_FLAGS="--proxy.proxiedvalidatoraddress $VALIDATOR_HEX_ADDRESS --proxy.proxy --proxy.internalendpoint :30503 $PROXY_ALLOW_PRIVATE_IP_FLAG"
-          {{ end }}
-          {{ if .unlock | default false }}
-          ADDITIONAL_FLAGS="${ADDITIONAL_FLAGS} --unlock=${ACCOUNT_ADDRESS} --password /root/.celo/account/accountSecret --allow-insecure-unlock"
-          {{ end }}
-          {{ if .expose }}
-          ADDITIONAL_FLAGS="${ADDITIONAL_FLAGS} --rpc --rpcaddr 0.0.0.0 --rpcapi=${RPC_APIS} --rpccorsdomain='*' --rpcvhosts=* --ws --wsaddr 0.0.0.0 --wsorigins=* --wsapi=${RPC_APIS}"
-          {{ end -}}
-          sleep 30
-
-          geth \
-            --bootnodes=enode://`cat /root/.celo/bootnodeEnode` \
-            --light.serve 90 \
-            --light.maxpeers 1000 \
-            --maxpeers 1100 \
-            --rpc \
-            --rpcaddr 0.0.0.0 \
-            --rpcapi=${RPC_APIS} \
-            --rpccorsdomain='*' \
-            --rpcvhosts=* \
-            --ws \
-            --wsaddr 0.0.0.0 \
-            --wsorigins=* \
-            --wsapi=${RPC_APIS} \
-            --nodekey=/root/.celo/pkey \
-            --etherbase=${ACCOUNT_ADDRESS} \
-            --networkid=${NETWORK_ID} \
-            --syncmode=full \
-            --gcmode={{ .gcmode | default "full" }} \
-            ${NAT_FLAG} \
-            --ethstats=${HOSTNAME}@${ETHSTATS_SVC} \
-            --consoleformat=json \
-            --consoleoutput=stdout \
-            --verbosity={{ .Values.geth.verbosity }} \
-            --metrics \
-            ${PING_IP_FROM_PACKET_FLAG} \
-            ${IN_MEMORY_DISCOVERY_TABLE_FLAG} \
-            ${ADDITIONAL_FLAGS}
-        env:
-        - name: ETHSTATS_SVC
-          value: {{ template "ethereum.fullname" . }}-ethstats.{{ .Release.Namespace }}
-        - name: GETH_DEBUG
-          value: "{{ default "false" .Values.geth.debug }}"
-        - name: NETWORK_ID
-          valueFrom:
-            configMapKeyRef:
-              name: {{ template "ethereum.fullname" . }}-geth-config
-              key: networkid
-        - name: STATIC_IPS_FOR_GETH_NODES
-          value: "{{ default "false" .Values.geth.static_ips }}"
-        - name: PING_IP_FROM_PACKET
-          value: "{{ default "false" .Values.geth.ping_ip_from_packet }}"
-        - name: IN_MEMORY_DISCOVERY_TABLE
-          value: "{{ default "false" .Values.geth.in_memory_discovery_table }}"
-        ports:
-        - name: discovery-udp
-          containerPort: 30303
-          protocol: UDP
-        - name: discovery-tcp
-          containerPort: 30303
-        {{ if .proxy }}
-        - name: proxy-udp
-          containerPort: 30503
-          protocol: UDP
-        - name: proxy-tcp
-          containerPort: 30503
-        {{ end }}
-        - name: rpc
-          containerPort: 8545
-        - name: ws
-          containerPort: 8546
-        resources:
-          requests:
-            memory: 4Gi
-            cpu: "1"
-        volumeMounts:
-        - name: data
-          mountPath: /root/.celo
-        - name: account
-          mountPath: /root/.celo/account
-          readOnly: true
-{{ include "celo.geth-exporter-container" .  | indent 6 }}
-=======
 {{ include "common.full-node-container" (dict "Values" .Values "Release" .Release "Chart" .Chart "proxy" .proxy "proxy_allow_private_ip_flag" .proxy_allow_private_ip_flag "unlock" .unlock "expose" .expose "syncmode" .syncmode "gcmode" .gcmode "public_ips" .public_ips "ethstats" (printf "%s-ethstats.%s" (include "common.fullname" .) .Release.Namespace))  | indent 6 }}
 {{ include "common.geth-exporter-container" .  | indent 6 }}
->>>>>>> e751e5a8
 {{ include "celo.prom-to-sd-container" (dict "Values" .Values "Release" .Release "Chart" .Chart "component" "geth" "metricsPort" "9200" "metricsPath" "filteredmetrics" "containerNameLabel" .name )  | indent 6 }}
       volumes:
       - name: data
@@ -244,8 +137,7 @@
           name: {{ template "common.fullname" . }}-geth-config
       - name: account
         secret:
-<<<<<<< HEAD
-          secretName: {{ template "ethereum.fullname" . }}-geth-account
+          secretName: {{ template "common.fullname" . }}-geth-account
 {{- end -}}
 
 {{- define "celo.wait-bootnode-initcontainer" -}}
@@ -266,7 +158,4 @@
     requests:
       memory: 10M
       cpu: 50m
-=======
-          secretName: {{ template "common.fullname" . }}-geth-account
->>>>>>> e751e5a8
 {{- end -}}