apiVersion: apps/v1
kind: Deployment
metadata:
  name: {{ .Release.Name }}-web
  labels:
    app: blockscout
    chart: blockscout
    release: {{ .Release.Name }}
    heritage: {{ .Release.Service }}
    component: blockscout-web
spec:
  replicas: {{ .Values.blockscout.replicas }}
  selector:
    matchLabels:
      app: blockscout
      release: {{ .Release.Name }}
      component: blockscout-web
  template:
    metadata:
      labels:
        app: blockscout
        release: {{ .Release.Name }}
        component: blockscout-web
    spec:
      containers:
      - name: blockscout-web
        image: {{ .Values.blockscout.image.repository }}:{{ .Values.blockscout.image.tag }}
        imagePullPolicy: {{ .Values.imagePullPolicy }}
        command:
        - /bin/sh
        - -c
        args:
        - |
<<<<<<< HEAD
           sleep 10
=======
           sleep 5
>>>>>>> 066c40ec
           mix cmd --app block_scout_web mix phx.server | sed 's/^iex(1)> //'
        ports:
        - name: http
          containerPort: 4000
        resources:
          requests:
            memory: 250M
            cpu: 200m
        env:
        - name: PORT
          value: "4000"
        - name: DISABLE_INDEXER
          value: "true"
{{ include "celo.blockscout-env-vars" .  | indent 8 }}
{{ include "celo.prom-to-sd-container" (dict "Values" .Values "Release" .Release "Chart" .Chart "component" "blockscout" "metricsPort" "4000" "containerNameLabel" "blockscout-web") | indent 6 }}
{{ include "celo.blockscout-db-sidecar" .  | indent 6 }}
    {{- with .Values.nodeSelector }}
      nodeSelector:
{{ toYaml . | indent 8 }}
    {{- end }}<|MERGE_RESOLUTION|>--- conflicted
+++ resolved
@@ -31,11 +31,7 @@
         - -c
         args:
         - |
-<<<<<<< HEAD
-           sleep 10
-=======
            sleep 5
->>>>>>> 066c40ec
            mix cmd --app block_scout_web mix phx.server | sed 's/^iex(1)> //'
         ports:
         - name: http
