apiVersion: batch/v1
kind: Job
metadata:
  name: {{ .Release.Name }}-migration
  labels:
    app: blockscout
    chart: blockscout
    release: {{ .Release.Name }}
    heritage: {{ .Release.Service }}
    component: blockscout-migration
spec:
  template:
    spec:
      containers:
      - name: blockscout-migration
        image: {{ .Values.blockscout.image.repository }}:{{ .Values.blockscout.image.tag }}
        imagePullPolicy: {{ .Values.imagePullPolicy }}
        command:
        - /bin/sh
        - -c
        args:
        - |
<<<<<<< HEAD
           [ ${DROP_DB} = "true" ] && mix do ecto.drop
           mix do ecto.create, ecto.migrate
=======
           [ ${DROP_DB} == "true" ] && mix do ecto.drop, ecto.create
           mix do ecto.migrate
>>>>>>> 066c40ec
        resources:
          requests:
            memory: 250M
            cpu: 200m
        env:
        - name: DROP_DB
          value: "{{ default "false" .Values.blockscout.db.drop }}"
{{ include "celo.blockscout-env-vars" .  | indent 8 }}
{{ include "celo.blockscout-db-sidecar" .  | indent 6 }}
      restartPolicy: Never
  backoffLimit: 0<|MERGE_RESOLUTION|>--- conflicted
+++ resolved
@@ -20,13 +20,8 @@
         - -c
         args:
         - |
-<<<<<<< HEAD
            [ ${DROP_DB} = "true" ] && mix do ecto.drop
            mix do ecto.create, ecto.migrate
-=======
-           [ ${DROP_DB} == "true" ] && mix do ecto.drop, ecto.create
-           mix do ecto.migrate
->>>>>>> 066c40ec
         resources:
           requests:
             memory: 250M
