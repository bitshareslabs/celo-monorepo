{
  "name": "@celo/contractkit",
  "version": "0.3.2-dev",
  "description": "Celo's ContractKit to interact with Celo network",
  "main": "./lib/index.js",
  "types": "./lib/index.d.ts",
  "author": "Celo",
  "license": "Apache-2.0",
  "homepage": "https://github.com/celo-org/celo-monorepo/tree/master/packages/contractkit",
  "repository": "https://github.com/celo-org/celo-monorepo/tree/master/packages/contractkit",
  "keywords": [
    "celo",
    "blockchain",
    "contractkit",
    "defi"
  ],
  "scripts": {
    "build": "tsc -b .",
    "clean": "tsc -b . --clean",
    "clean:all": "yarn clean && rm -rf src/generated",
    "build:gen": "yarn --cwd ../protocol build",
    "prepublishOnly": "yarn build:gen && yarn build",
    "docs": "typedoc && ts-node scripts/linkdocs.ts",
    "test:reset": "yarn --cwd ../protocol devchain generate-tar .tmp/devchain.tar.gz --migration_override ../dev-utils/src/migration-override.json --upto 24",
    "test:livechain": "yarn --cwd ../protocol devchain run-tar .tmp/devchain.tar.gz",
    "test": "jest --runInBand",
    "lint": "tslint -c tslint.json --project ."
  },
  "dependencies": {
    "@azure/identity": "1.1.0-preview1",
    "@azure/keyvault-keys": "^4.0.2",
    "@celo/utils": "0.1.9-dev",
    "@ledgerhq/hw-app-eth": "^5.11.0",
    "@ledgerhq/hw-transport": "^5.11.0",
    "@types/debug": "^4.1.5",
<<<<<<< HEAD
    "@types/secp256k1": "^3.5.3",
    "bignumber.js": "^7.2.0",
    "bn.js": "^5.1.1",
=======
    "bignumber.js": "^9.0.0",
>>>>>>> ef6d7d63
    "cross-fetch": "3.0.4",
    "debug": "^4.1.1",
    "dotenv": "^8.2.0",
    "elliptic": "6.5.2",
    "eth-lib": "^0.2.8",
    "ethereumjs-util": "^5.2.0",
    "fp-ts": "2.1.1",
    "io-ts": "2.0.1",
    "ms-rest-azure": "^3.0.0",
    "secp256k1": "^4.0.0",
    "web3": "1.2.4",
    "web3-core": "1.2.4",
    "web3-core-helpers": "1.2.4",
    "web3-eth-abi": "^1.2.6",
    "web3-eth-contract": "1.2.4",
    "web3-utils": "1.2.4"
  },
  "devDependencies": {
    "@celo/dev-utils": "0.0.1-dev",
    "@celo/ganache-cli": "git+https://github.com/celo-org/ganache-cli.git#d5ff1f1",
    "@celo/protocol": "1.0.0",
    "@types/debug": "^4.1.5",
    "@types/ethereumjs-util": "^5.2.0",
    "jest": "^25.2.4",
    "ts-node": "8.3.0",
    "typedoc": "^0.16.9",
    "typedoc-plugin-markdown": "^2.2.16"
  },
  "engines": {
    "node": ">=8.13.0"
  }
}<|MERGE_RESOLUTION|>--- conflicted
+++ resolved
@@ -33,13 +33,9 @@
     "@ledgerhq/hw-app-eth": "^5.11.0",
     "@ledgerhq/hw-transport": "^5.11.0",
     "@types/debug": "^4.1.5",
-<<<<<<< HEAD
     "@types/secp256k1": "^3.5.3",
-    "bignumber.js": "^7.2.0",
     "bn.js": "^5.1.1",
-=======
     "bignumber.js": "^9.0.0",
->>>>>>> ef6d7d63
     "cross-fetch": "3.0.4",
     "debug": "^4.1.1",
     "dotenv": "^8.2.0",
