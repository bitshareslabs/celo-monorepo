--- conflicted
+++ resolved
@@ -33,11 +33,8 @@
   rlpEncode: any
 }
 
-<<<<<<< HEAD
-=======
 // Simple replay attack protection
 // https://github.com/ethereum/EIPs/blob/master/EIPS/eip-155.md
->>>>>>> e043a9ba
 export function chainIdTransformationForSigning(chainId: number): number {
   return chainId * 2 + 35
 }
@@ -46,18 +43,12 @@
   return Hash.keccak256(rlpEncode)
 }
 
-<<<<<<< HEAD
-function stringNumberToHex(num: string | number): string {
-  num = num === '0x' ? '0x0' : num
-  return Bytes.fromNat('0x' + Number(num).toString(16))
-=======
 function stringNumberToHex(num?: number | string): string {
   const auxNumber = Number(num)
   if (num === '0x' || num === undefined || auxNumber === 0) {
     return '0x'
   }
   return Bytes.fromNumber(auxNumber)
->>>>>>> e043a9ba
 }
 
 export function rlpEncodedTx(tx: Tx): RLPEncodedTx {
@@ -79,20 +70,6 @@
   if (tx.nonce! < 0 || tx.gas! < 0 || tx.gasPrice! < 0 || tx.chainId! < 0) {
     throw new Error('Gas, gasPrice, nonce or chainId is lower than 0')
   }
-<<<<<<< HEAD
-
-  tx = helpers.formatters.inputCallFormatter(tx)
-  const transaction = tx
-  transaction.to = tx.to || '0x'
-  transaction.data = tx.data || '0x'
-  transaction.value = stringNumberToHex((tx.value || '0x').toString())
-  transaction.chainId = tx.chainId || 1
-  transaction.feeCurrency = tx.feeCurrency || '0x'
-  transaction.gatewayFeeRecipient = tx.gatewayFeeRecipient || '0x'
-  transaction.gatewayFee = stringNumberToHex((tx.gatewayFee || '0x').toString())
-  transaction.gasPrice = stringNumberToHex(transaction.gasPrice!.toString())
-  transaction.gas = stringNumberToHex(transaction.gas!.toString())
-=======
   const transaction: Tx = helpers.formatters.inputCallFormatter(tx)
   transaction.to = Bytes.fromNat(tx.to || '0x').toLowerCase()
   transaction.data = Bytes.fromNat(tx.data || '0x').toLowerCase()
@@ -103,20 +80,10 @@
   transaction.gasPrice = stringNumberToHex(tx.gasPrice?.toString())
   transaction.gas = stringNumberToHex(tx.gas)
   transaction.chainId = tx.chainId || 1
->>>>>>> e043a9ba
 
   // This order should match the order in Geth.
   // https://github.com/celo-org/celo-blockchain/blob/027dba2e4584936cc5a8e8993e4e27d28d5247b8/core/types/transaction.go#L65
   const rlpEncode = RLP.encode([
-<<<<<<< HEAD
-    Bytes.fromNat(transaction.nonce),
-    transaction.gasPrice,
-    transaction.gas,
-    transaction.feeCurrency.toLowerCase(),
-    transaction.gatewayFeeRecipient.toLowerCase(),
-    transaction.gatewayFee,
-    transaction.to.toLowerCase(),
-=======
     stringNumberToHex(transaction.nonce),
     transaction.gasPrice,
     transaction.gas,
@@ -124,7 +91,6 @@
     transaction.gatewayFeeRecipient,
     transaction.gatewayFee,
     transaction.to,
->>>>>>> e043a9ba
     transaction.value,
     transaction.data,
     stringNumberToHex(transaction.chainId),
@@ -175,11 +141,7 @@
       gas: rlpEncoded.transaction.gas!.toString(),
       to: rlpEncoded.transaction.to!.toString(),
       value: rlpEncoded.transaction.value!.toString(),
-<<<<<<< HEAD
-      input: (rlpEncoded.transaction as any).input,
-=======
       input: rlpEncoded.transaction.data!,
->>>>>>> e043a9ba
       v: signature.v,
       r: signature.r,
       s: signature.s,
