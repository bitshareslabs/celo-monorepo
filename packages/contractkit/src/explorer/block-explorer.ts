import { Address } from '@celo/utils/lib/address'
import { fromFixed } from '@celo/utils/lib/fixidity'
import BigNumber from 'bignumber.js'
import debugFactory from 'debug'
import { Block, Transaction } from 'web3-eth'
import abi, { ABIDefinition } from 'web3-eth-abi'
import { CeloContract } from '../base'
import { PROXY_ABI } from '../governance/proxy'
import { ContractKit } from '../kit'
import { parseDecodedParams } from '../utils/web3-utils'
import {
  ContractDetails,
  getContractDetailsFromContract,
  mapFromPairs,
  obtainKitContractDetails,
} from './base'

const debug = debugFactory('kit:explorer:block')

export interface CallDetails {
  contract: string
  function: string
  paramMap: Record<string, any>
  argList: any[]
}

export interface ParsedTx {
  callDetails: CallDetails
  tx: Transaction
}

export interface ParsedBlock {
  block: Block
  parsedTx: ParsedTx[]
}

interface ContractMapping {
  details: ContractDetails
  fnMapping: Map<string, ABIDefinition>
}

export async function newBlockExplorer(kit: ContractKit) {
  return new BlockExplorer(kit, await obtainKitContractDetails(kit))
}

const getContractMappingFromDetails = (cd: ContractDetails) => ({
  details: cd,
  fnMapping: mapFromPairs(
    (cd.jsonInterface.concat(PROXY_ABI) as ABIDefinition[])
      .filter((ad) => ad.type === 'function')
      .map((ad) => [ad.signature, ad])
  ),
})

export class BlockExplorer {
  private addressMapping: Map<Address, ContractMapping>

  constructor(private kit: ContractKit, readonly contractDetails: ContractDetails[]) {
    this.addressMapping = mapFromPairs(
      contractDetails.map((cd) => [cd.address, getContractMappingFromDetails(cd)])
    )
  }

  async updateContractDetailsMapping(name: string, address: string) {
    const cd = await getContractDetailsFromContract(this.kit, name as CeloContract, address)
    this.addressMapping.set(cd.address, getContractMappingFromDetails(cd))
  }

  async fetchBlockByHash(blockHash: string): Promise<Block> {
    // TODO fix typing: eth.getBlock support hashes and numbers
    return this.kit.web3.eth.getBlock(blockHash as any, true)
  }
  async fetchBlock(blockNumber: number): Promise<Block> {
    return this.kit.web3.eth.getBlock(blockNumber, true)
  }

  async fetchBlockRange(from: number, to: number): Promise<Block[]> {
    const results: Block[] = []
    for (let i = from; i < to; i++) {
      results.push(await this.fetchBlock(i))
    }
    return results
  }

  parseBlock(block: Block): ParsedBlock {
    const parsedTx: ParsedTx[] = []
    for (const tx of block.transactions) {
      if (typeof tx !== 'string') {
        const maybeKnownCall = this.tryParseTx(tx)
        if (maybeKnownCall != null) {
          parsedTx.push(maybeKnownCall)
        }
      }
    }

    return {
      block,
      parsedTx,
    }
  }

  tryParseTx(tx: Transaction): null | ParsedTx {
    const callDetails = this.tryParseTxInput(tx.to!, tx.input)
    if (!callDetails) {
      return null
    }

    return {
      tx,
      callDetails,
    }
  }

  tryParseTxInput(address: string, input: string): null | CallDetails {
    const contractMapping = this.addressMapping.get(address)
    if (contractMapping == null) {
      return null
    }

    const callSignature = input.slice(0, 10)
    const encodedParameters = input.slice(10)

    const matchedAbi = contractMapping.fnMapping.get(callSignature)
    if (matchedAbi == null) {
      return null
    }

    const { args, params } = parseDecodedParams(
      abi.decodeParameters(matchedAbi.inputs!, encodedParameters)
    )

<<<<<<< HEAD
    // Transform delegate call data into a readable params map
    if (
      matchedAbi.signature === PROXY_SET_AND_INITIALIZE_IMPLEMENTATION_SIGNATURE &&
      args.length === 2
    ) {
      const initializeAbi = getInitializeAbiOfImplementation(contract as any)
      const encodedInitializeParameters = args[1].slice(10)

      const { params: initializeParams } = parseDecodedParams(
        abi.decodeParameters(initializeAbi.inputs!, encodedInitializeParameters)
      )
      params[`initialize@${abi.encodeFunctionSignature(initializeAbi)}`] = initializeParams
    }
=======
    // transform numbers to big numbers in params
    matchedAbi.inputs!.forEach((abiInput, idx) => {
      if (abiInput.type === 'uint256') {
        debug('transforming number param')
        params[abiInput.name] = new BigNumber(args[idx])
      }
    })

    // transform fixidity values to fractions in params
    Object.keys(params)
      .filter((key) => key.includes('fraction')) // TODO: come up with better enumeration
      .forEach((fractionKey) => {
        debug('transforming fixed number param')
        params[fractionKey] = fromFixed(params[fractionKey])
      })
>>>>>>> 623dce00

    return {
      contract: contractMapping.details.name,
      function: matchedAbi.name!,
      paramMap: params,
      argList: args,
    }
  }
}<|MERGE_RESOLUTION|>--- conflicted
+++ resolved
@@ -129,21 +129,6 @@
       abi.decodeParameters(matchedAbi.inputs!, encodedParameters)
     )
 
-<<<<<<< HEAD
-    // Transform delegate call data into a readable params map
-    if (
-      matchedAbi.signature === PROXY_SET_AND_INITIALIZE_IMPLEMENTATION_SIGNATURE &&
-      args.length === 2
-    ) {
-      const initializeAbi = getInitializeAbiOfImplementation(contract as any)
-      const encodedInitializeParameters = args[1].slice(10)
-
-      const { params: initializeParams } = parseDecodedParams(
-        abi.decodeParameters(initializeAbi.inputs!, encodedInitializeParameters)
-      )
-      params[`initialize@${abi.encodeFunctionSignature(initializeAbi)}`] = initializeParams
-    }
-=======
     // transform numbers to big numbers in params
     matchedAbi.inputs!.forEach((abiInput, idx) => {
       if (abiInput.type === 'uint256') {
@@ -159,7 +144,6 @@
         debug('transforming fixed number param')
         params[fractionKey] = fromFixed(params[fractionKey])
       })
->>>>>>> 623dce00
 
     return {
       contract: contractMapping.details.name,
