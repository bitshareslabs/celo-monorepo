<<<<<<< HEAD
import { CeloTx, EncodedTransaction } from '@celo/sdk-types/commons'
import { normalizeAddressWith0x, privateKeyToAddress } from '@celo/utils/lib/address'
=======
import {
  normalizeAddressWith0x,
  privateKeyToAddress,
  privateKeyToPublicKey,
  trimLeading0x,
} from '@celo/utils/lib/address'
import { Encrypt } from '@celo/utils/lib/ecies'
>>>>>>> 7420f4b0
import { verifySignature } from '@celo/utils/lib/signatureUtils'
import Web3 from 'web3'
import { recoverTransaction, verifyEIP712TypedDataSigner } from '../utils/signing-utils'
import { LocalWallet } from './local-wallet'

const CHAIN_ID = 44378

// Sample data from the official EIP-712 example:
// https://github.com/ethereum/EIPs/blob/master/assets/eip-712/Example.js
const TYPED_DATA = {
  types: {
    EIP712Domain: [
      { name: 'name', type: 'string' },
      { name: 'version', type: 'string' },
      { name: 'chainId', type: 'uint256' },
      { name: 'verifyingContract', type: 'address' },
    ],
    Person: [
      { name: 'name', type: 'string' },
      { name: 'wallet', type: 'address' },
    ],
    Mail: [
      { name: 'from', type: 'Person' },
      { name: 'to', type: 'Person' },
      { name: 'contents', type: 'string' },
    ],
  },
  primaryType: 'Mail',
  domain: {
    name: 'Ether Mail',
    version: '1',
    chainId: 1,
    verifyingContract: '0xCcCCccccCCCCcCCCCCCcCcCccCcCCCcCcccccccC',
  },
  message: {
    from: {
      name: 'Cow',
      wallet: '0xCD2a3d9F938E13CD947Ec05AbC7FE734Df8DD826',
    },
    to: {
      name: 'Bob',
      wallet: '0xbBbBBBBbbBBBbbbBbbBbbbbBBbBbbbbBbBbbBBbB',
    },
    contents: 'Hello, Bob!',
  },
}

const PRIVATE_KEY1 = '1234567890abcdef1234567890abcdef1234567890abcdef1234567890abcdef'
const PUBLIC_KEY1 = privateKeyToPublicKey(PRIVATE_KEY1)
const ACCOUNT_ADDRESS1 = normalizeAddressWith0x(privateKeyToAddress(PRIVATE_KEY1))
const PRIVATE_KEY2 = '0x1234567890abcdef1234567890abcdef1234567890abcdef1234567890fdeccc'
const ACCOUNT_ADDRESS2 = normalizeAddressWith0x(privateKeyToAddress(PRIVATE_KEY2))

describe('Local wallet class', () => {
  let wallet: LocalWallet

  beforeEach(() => {
    wallet = new LocalWallet()
  })

  test('starts with no accounts', () => {
    expect(wallet.getAccounts().length).toBe(0)
  })

  test('fails if you add an invalid private key', () => {
    try {
      wallet.addAccount('this is not a valid private key')
      throw new Error('Expected exception to be thrown')
    } catch (e) {
      expect(e.message).toBe('private key length is invalid')
    }
  })

  test('succeeds if you add an private key without 0x', () => {
    wallet.addAccount(PRIVATE_KEY1)
    expect(wallet.hasAccount(ACCOUNT_ADDRESS1)).toBeTruthy()
  })

  test('succeeds if you add an private key with 0x', () => {
    wallet.addAccount(PRIVATE_KEY2)
    expect(wallet.hasAccount(ACCOUNT_ADDRESS2)).toBeTruthy()
  })

  describe('with an account', () => {
    const knownAddress = ACCOUNT_ADDRESS1
    const otherAddress = ACCOUNT_ADDRESS2

    beforeEach(() => {
      wallet.addAccount(PRIVATE_KEY1)
    })

    test('all address can be retrieved', () => {
      expect(wallet.getAccounts()).toMatchObject([ACCOUNT_ADDRESS1])
    })

    describe('signing', () => {
      describe('using an unknown address', () => {
        let celoTransaction: CeloTx
        const unknownAddress: string = ACCOUNT_ADDRESS2

        beforeEach(() => {
          celoTransaction = {
            from: unknownAddress,
            to: unknownAddress,
            chainId: 2,
            value: Web3.utils.toWei('1', 'ether'),
            nonce: 0,
            gas: '10',
            gasPrice: '99',
            feeCurrency: '0x124356',
            gatewayFeeRecipient: '0x1234',
            gatewayFee: '0x5678',
            data: '0xabcdef',
          }
        })

        test('fails calling signTransaction', async () => {
          await expect(wallet.signTransaction(celoTransaction)).rejects.toThrowError()
        })

        test('fails calling signPersonalMessage', async () => {
          const hexStr: string = '0xa1'
          await expect(wallet.signPersonalMessage(unknownAddress, hexStr)).rejects.toThrowError()
        })

        test('fails calling signTypedData', async () => {
          await expect(wallet.signTypedData(unknownAddress, TYPED_DATA)).rejects.toThrowError()
        })
      })

      describe('using a known address', () => {
        describe('when calling signTransaction', () => {
          let celoTransaction: CeloTx

          beforeEach(() => {
            celoTransaction = {
              from: knownAddress,
              to: otherAddress,
              chainId: CHAIN_ID,
              value: Web3.utils.toWei('1', 'ether'),
              nonce: 0,
              gas: '10',
              gasPrice: '99',
              feeCurrency: '0x',
              gatewayFeeRecipient: '0x1234',
              gatewayFee: '0x5678',
              data: '0xabcdef',
            }
          })

          test('succeeds', async () => {
            await expect(wallet.signTransaction(celoTransaction)).resolves.not.toBeUndefined()
          })

          test('with same signer', async () => {
            const signedTx: EncodedTransaction = await wallet.signTransaction(celoTransaction)
            const [, recoveredSigner] = recoverTransaction(signedTx.raw)
            expect(normalizeAddressWith0x(recoveredSigner)).toBe(
              normalizeAddressWith0x(knownAddress)
            )
          })

          // https://github.com/ethereum/go-ethereum/blob/38aab0aa831594f31d02c9f02bfacc0bef48405d/rlp/decode.go#L664
          test('signature with 0x00 prefix is canonicalized', async () => {
            // This tx is carefully constructed to produce an S value with the first byte as 0x00
            const celoTransactionZeroPrefix = {
              from: ACCOUNT_ADDRESS1,
              to: ACCOUNT_ADDRESS2,
              chainId: CHAIN_ID,
              value: Web3.utils.toWei('1', 'ether'),
              nonce: 65,
              gas: '10',
              gasPrice: '99',
              feeCurrency: '0x',
              gatewayFeeRecipient: '0x1234',
              gatewayFee: '0x5678',
              data: '0xabcdef',
            }

            const signedTx: EncodedTransaction = await wallet.signTransaction(
              celoTransactionZeroPrefix
            )
            expect(signedTx.tx.s.startsWith('0x00')).toBeFalsy()
            const [, recoveredSigner] = recoverTransaction(signedTx.raw)
            expect(normalizeAddressWith0x(recoveredSigner)).toBe(
              normalizeAddressWith0x(knownAddress)
            )
          })
        })

        describe('when calling signPersonalMessage', () => {
          test('succeeds', async () => {
            const hexStr: string = ACCOUNT_ADDRESS1
            const signedMessage = await wallet.signPersonalMessage(knownAddress, hexStr)
            expect(signedMessage).not.toBeUndefined()
            const valid = verifySignature(hexStr, signedMessage, knownAddress)
            expect(valid).toBeTruthy()
          })
        })

        describe('when calling signTypedData', () => {
          test('succeeds', async () => {
            const signedMessage = await wallet.signTypedData(knownAddress, TYPED_DATA)
            expect(signedMessage).not.toBeUndefined()
            const valid = verifyEIP712TypedDataSigner(TYPED_DATA, signedMessage, knownAddress)
            expect(valid).toBeTruthy()
          })
        })
      })
    })

    describe('decryption', () => {
      describe('using an unknown address', () => {
        test('fails calling decrypt', async () => {
          await expect(
            wallet.decrypt(ACCOUNT_ADDRESS2, Buffer.from('anything'))
          ).rejects.toThrowError()
        })
      })

      describe('using a known address', () => {
        test('properly decrypts the ciphertext', async () => {
          const plaintext = 'test_plaintext'
          const ciphertext = Encrypt(
            Buffer.from(trimLeading0x(PUBLIC_KEY1), 'hex'),
            Buffer.from(plaintext)
          )
          const decryptedPlaintext = await wallet.decrypt(ACCOUNT_ADDRESS1, ciphertext)
          expect(decryptedPlaintext.toString()).toEqual(plaintext)
        })
      })
    })
  })
})<|MERGE_RESOLUTION|>--- conflicted
+++ resolved
@@ -1,7 +1,4 @@
-<<<<<<< HEAD
 import { CeloTx, EncodedTransaction } from '@celo/sdk-types/commons'
-import { normalizeAddressWith0x, privateKeyToAddress } from '@celo/utils/lib/address'
-=======
 import {
   normalizeAddressWith0x,
   privateKeyToAddress,
@@ -9,7 +6,6 @@
   trimLeading0x,
 } from '@celo/utils/lib/address'
 import { Encrypt } from '@celo/utils/lib/ecies'
->>>>>>> 7420f4b0
 import { verifySignature } from '@celo/utils/lib/signatureUtils'
 import Web3 from 'web3'
 import { recoverTransaction, verifyEIP712TypedDataSigner } from '../utils/signing-utils'
