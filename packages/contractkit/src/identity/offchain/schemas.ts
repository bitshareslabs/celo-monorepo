import { makeAsyncThrowable } from '@celo/base/lib/result'
import { AddressType, SignatureType } from '@celo/utils/lib/io'
import * as t from 'io-ts'
import { toChecksumAddress } from 'web3-utils'
import { Address } from '../../base'
import OffchainDataWrapper from '../offchain-data-wrapper'
<<<<<<< HEAD
import { readWithSchema, SimpleSchema, writeWithSchema } from './schema-utils'
=======
import { readWithSchemaAsResult, SingleSchema, writeWithSchema } from './schema-utils'
>>>>>>> 0e7fca82

const NameSchema = t.type({
  name: t.string,
})
export type NameType = t.TypeOf<typeof NameSchema>

export class NameAccessor extends SimpleSchema<NameType> {
  constructor(readonly wrapper: OffchainDataWrapper) {
    super(wrapper, NameSchema, '/account/name')
  }
}

const AuthorizedSignerSchema = t.type({
  address: AddressType,
  proofOfPossession: SignatureType,
  filteredDataPaths: t.string,
})

export class AuthorizedSignerAccessor {
  basePath = '/account/authorizedSigners'
  constructor(readonly wrapper: OffchainDataWrapper) {}

  async readAsResult(account: Address, signer: Address) {
    return readWithSchemaAsResult(
      this.wrapper,
      AuthorizedSignerSchema,
      account,
      this.basePath + '/' + toChecksumAddress(signer)
    )
  }

  read = makeAsyncThrowable(this.readAsResult.bind(this))

  async write(signer: Address, proofOfPossession: string, filteredDataPaths: string) {
    return writeWithSchema(
      this.wrapper,
      AuthorizedSignerSchema,
      this.basePath + '/' + toChecksumAddress(signer),
      {
        address: toChecksumAddress(signer),
        proofOfPossession,
        filteredDataPaths,
      }
    )
  }
}<|MERGE_RESOLUTION|>--- conflicted
+++ resolved
@@ -4,11 +4,7 @@
 import { toChecksumAddress } from 'web3-utils'
 import { Address } from '../../base'
 import OffchainDataWrapper from '../offchain-data-wrapper'
-<<<<<<< HEAD
-import { readWithSchema, SimpleSchema, writeWithSchema } from './schema-utils'
-=======
-import { readWithSchemaAsResult, SingleSchema, writeWithSchema } from './schema-utils'
->>>>>>> 0e7fca82
+import { readWithSchemaAsResult, SimpleSchema, writeWithSchema } from './schema-utils'
 
 const NameSchema = t.type({
   name: t.string,
