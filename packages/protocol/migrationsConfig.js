--- conflicted
+++ resolved
@@ -52,12 +52,7 @@
   downtimeSlasher: {
     reward: '10000000000000000000', // 10 cGLD
     penalty: '100000000000000000000', // 100 cGLD
-<<<<<<< HEAD
-    // slashableDowntime: (8 * HOUR) / 5, // ~8 hours
-    slashableDowntime: (12 * MINUTE) / 5, // ~12 hours
-=======
-    slashableDowntime: (1 * HOUR) / 5, // ~8 hours
->>>>>>> 91c57021
+    slashableDowntime: (8 * HOUR) / 5, // ~8 hours
   },
   election: {
     minElectableValidators: '22',
