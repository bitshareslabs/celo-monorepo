const { toFixed } = require('@celo/utils/lib/fixidity')
const { CeloContractName } = require('@celo/protocol/lib/registry-utils')

const BigNumber = require('bignumber.js')
const minimist = require('minimist')
const path = require('path')
const lodash = require('lodash')
const web3 = require('web3')

const argv = minimist(process.argv.slice(2), {
  default: {
    build_directory: path.join(__dirname, 'build'),
  },
  string: ['migration_override', 'build_directory', 'network'],
})
const network = require('./truffle-config.js').networks[argv.network]

// Almost never use exponential notation in toString
// http://mikemcl.github.io/bignumber.js/#exponential-at
BigNumber.config({
  EXPONENTIAL_AT: 1e9,
})

const SECOND = 1
const MINUTE = 60 * SECOND
const HOUR = 60 * MINUTE
const DAY = 24 * HOUR
const WEEK = 7 * DAY
const YEAR = 365 * DAY

const DefaultConfig = {
  attestations: {
    attestationExpiryBlocks: HOUR / 5, // ~1 hour,
    attestationRequestFeeInDollars: 0.05,
    selectIssuersWaitBlocks: 4,
    maxAttestations: 100,
  },
  blockchainParameters: {
    gasForNonGoldCurrencies: 50000,
    minimumClientVersion: {
      major: 1,
      minor: 0,
      patch: 0,
    },
    deploymentBlockGasLimit: 20000000,
    blockGasLimit: 10000000,
  },
  doubleSigningSlasher: {
    reward: '1000000000000000000000', // 1000 cGLD
    penalty: '9000000000000000000000', // 9000 cGLD
  },
  downtimeSlasher: {
    reward: '10000000000000000000', // 10 cGLD
    penalty: '100000000000000000000', // 100 cGLD
    // slashableDowntime: (8 * HOUR) / 5, // ~8 hours
    slashableDowntime: (12 * MINUTE) / 5, // ~12 hours
  },
  election: {
    minElectableValidators: '22',
    maxElectableValidators: '100',
    maxVotesPerAccount: 10,
    electabilityThreshold: 1 / 1000,
    frozen: false,
  },
  epochRewards: {
    targetVotingYieldParameters: {
      initial: 0, // Change to (x + 1) ^ 365 = 1.06 once Mainnet activated.
      max: 0.0005, // (x + 1) ^ 365 = 1.20
      adjustmentFactor: 0, // Change to 1 / 3650 once Mainnet activated.
    },
    rewardsMultiplierParameters: {
      max: 2,
      adjustmentFactors: {
        underspend: 1 / 2,
        overspend: 5,
      },
    },
    // Intentionally set lower than the expected value at steady state to account for the fact that
    // users may take some time to start voting with their cGLD.
    targetVotingGoldFraction: 1 / 2,
    maxValidatorEpochPayment: '205479452054794520547', // (75,000 / 365) * 10 ^ 18
    communityRewardFraction: 1 / 4,
    carbonOffsettingPartner: '0x0000000000000000000000000000000000000000',
    carbonOffsettingFraction: 1 / 1000,
    frozen: false,
  },
  exchange: {
    spread: 5 / 1000,
    reserveFraction: 1 / 100,
    updateFrequency: 5 * MINUTE,
    minimumReports: 5,
    frozen: false,
  },
  gasPriceMinimum: {
    minimumFloor: 100000000,
    targetDensity: 1 / 2,
    adjustmentSpeed: 1 / 2,
  },
  goldToken: {
    frozen: false,
  },
  governance: {
    queueExpiry: 4 * WEEK,
    dequeueFrequency: DAY, // Change to 1 week once Mainnet activated
    concurrentProposals: 3,
    approvalStageDuration: DAY, // Change to 3 days once Mainnet activated
    referendumStageDuration: 2 * DAY, // Change to 1 week once Mainnet activated
    executionStageDuration: 3 * DAY,
    minDeposit: 100, // 100 cGLD
    participationBaseline: 5 / 100, // Start with low participation requirements, let the protocol adjust
    participationBaselineFloor: 5 / 100,
    participationBaselineUpdateFactor: 1 / 5,
    participationBaselineQuorumFactor: 1,
    skipSetConstitution: true,
    skipTransferOwnership: true,
  },
  governanceApproverMultiSig: {
    // 3/9 multsig, with 5/9 to make multisig changes.
    signatories: [
      '0xBE0c3B35Ec3f759D9A67c4B7c539b0D5b52A4642',
      '0xD6d48412dA0804CF88258bfDf5AaFcBe5FEd7ecC',
      '0xFD74A4b05F12B9aB6020CB202aDE1BBa4Bc99aba',
      '0x114a0f28f20a6cF1AD428C396f78248d0E76724e',
      '0xC631Eb5dE231000f96F4973ca8516d487108b2BF',
      '0xc85639289d4bbb5f90e380a0f4db6b77a2f777bf',
      '0x92AD020Cde6A4e566770C603ae8315a9d7252740',
      '0xba4862643d476acbc13276bd73daca7b27bf567c',
      '0xe5bD469Ad2d2A160604e38ad123828B7754aa23b',
    ],
    numRequiredConfirmations: 3,
    numInternalRequiredConfirmations: 5,
    useMultiSig: true,
  },
  lockedGold: {
    unlockingPeriod: 3 * DAY,
  },
  oracles: {
    reportExpiry: 5 * MINUTE,
  },
  random: {
    randomnessBlockRetentionWindow: HOUR / 5, // 1 hour to match attestationExpiryBlocks
  },
  registry: {
    predeployedProxyAddress: '0x000000000000000000000000000000000000ce10',
  },
  reserve: {
    tobinTaxStalenessThreshold: 100 * YEAR, // Tobin tax turned off to start
    tobinTax: toFixed(0).toFixed(), // Tobin tax turned off to start
    tobinTaxReserveRatio: toFixed(0).toFixed(), // Tobin tax turned off to start
    dailySpendingRatio: toFixed(0.05).toFixed(), // 5%
    frozenAssetsStartBalance: null,
    frozenAssetsDays: null,
    spenders: [],
    otherAddresses: [
      '0x246f4599eFD3fA67AC44335Ed5e749E518Ffd8bB',
      '0x298FbD6dad2Fc2cB56d7E37d8aCad8Bf07324f67',
    ],
    assetAllocationSymbols: ['cGLD', 'BTC', 'ETH', 'DAI'],
    assetAllocationWeights: [0.5, 0.3, 0.15, 0.05],
  },
  reserveSpenderMultiSig: {
    // 2/2 multsig
    signatories: [
      '0x21E7082D7b0Bc12BF65296CF859E09Fe529d366d',
      '0xbf4D39e774F438B6f8B8d7e56f26Fd2409F6ACF2',
    ],
    numRequiredConfirmations: 2,
    numInternalRequiredConfirmations: 2,
  },
  stableToken: {
    decimals: 18,
    goldPrice: 1,
    tokenName: 'Celo Dollar',
    tokenSymbol: 'cUSD',
    inflationRate: 1,
    inflationPeriod: 1.5 * YEAR,
    initialBalances: {
      addresses: ['0xc471776eA02705004C451959129bF09423B56526'],
      values: ['5000000000000000000000000'],
    },
    oracles: [
      '0x0aee051be85ba9c7c1bc635fb76b52039341ab26',
      '0xd3405621f6cdcd95519a79d37f91c78e7c79cefa',
      '0xe037f31121f3a96c0cc49d0cf55b2f5d6deff19e',
      '0x12bad172b47287a754048f0d294221a499d1690f',
      '0xacad5b2913e21ccc073b80e431fec651cd8231c6',
      '0xfe9925e6ae9c4cd50ae471b90766aaef37ad307e',
      '0x641c6466dae2c0b1f1f4f9c547bc3f54f4744a1d',
      '0x75becd8e400552bac29cbe0534d8c7d6cba49979',
      '0x223ab67272891dd352194be61597042ecf9c272a',
      '0xca9ae47493f763a7166ab8310686b197984964b4',
      '0xB93Fe7906ea4221b3fbe23412D18Ab1B07FE2F71',
      '0x8d25D74E43789079Ef3C6B965c3D22b63A1233aC',
      '0xCD88Cc79342a7cFE78E91FAa173eC87704bDcA9a',
      '0x5091110175318A2A8aF88309D1648c1D84d31B29',
      '0xBBd6e54Af7A5722f42461C6313F37Bd50729F195',
    ],
    frozen: false,
  },
  transferWhitelist: {
    // Whitelist genesis block addresses.
    addresses: [
      '0x11901cf7eEae1E2644995FB2E47Ce46bC7F33246',
      '0xC1cDA18694F5B86cFB80c1B4f8Cc046B0d7E6326',
      '0xa5d40D93b01AfBafec84E20018Aff427628F645E',
      '0x8d485780E84E23437f8F6938D96B964645529127',
      '0x5F857c501b73ddFA804234f1f1418D6f75554076',
      '0xaa9064F57F8d7de4b3e08c35561E21Afd6341390',
      '0x7FA26b50b3e9a2eC8AD1850a4c4FBBF94D806E95',
      '0x08960Ce6b58BE32FBc6aC1489d04364B4f7dC216',
      '0x77B68B2e7091D4F242a8Af89F200Af941433C6d8',
      '0x75Bb69C002C43f5a26a2A620518775795Fd45ecf',
      '0x19992AE48914a178Bf138665CffDD8CD79b99513',
      '0xE23a4c6615669526Ab58E9c37088bee4eD2b2dEE',
      '0xDe22679dCA843B424FD0BBd70A22D5F5a4B94fe4',
      '0x743D80810fe10c5C3346D2940997cC9647035B13',
      '0x8e1c4355307F1A59E7eD4Ae057c51368b9338C38',
      '0x417fe63186C388812e342c85FF87187Dc584C630',
      '0xF5720c180a6Fa14ECcE82FB1bB060A39E93A263c',
      '0xB80d1e7F9CEbe4b5E1B1Acf037d3a44871105041',
      '0xf8ed78A113cD2a34dF451Ba3D540FFAE66829AA0',
      '0x9033ff75af27222c8f36a148800c7331581933F3',
      '0x8A07541C2eF161F4e3f8de7c7894718dA26626B2',
      '0xB2fe7AFe178335CEc3564d7671EEbD7634C626B0',
      '0xc471776eA02705004C451959129bF09423B56526',
      '0xeF283eca68DE87E051D427b4be152A7403110647',
      '0x7cf091C954ed7E9304452d31fd59999505Ddcb7a',
      '0xa5d2944C32a8D7b284fF0b84c20fDcc46937Cf64',
      '0xFC89C17525f08F2Bc9bA8cb77BcF05055B1F7059',
      '0x3Fa7C646599F3174380BD9a7B6efCde90b5d129d',
      '0x989e1a3B344A43911e02cCC609D469fbc15AB1F1',
      '0xAe1d640648009DbE0Aa4485d3BfBB68C37710924',
      '0x1B6C64779F42BA6B54C853Ab70171aCd81b072F7',
    ],
    registryIds: [
      web3.utils.soliditySha3(CeloContractName.Governance),
      web3.utils.soliditySha3(CeloContractName.LockedGold),
      web3.utils.soliditySha3(CeloContractName.Reserve),
    ],
  },
  validators: {
    groupLockedGoldRequirements: {
      value: '10000000000000000000000', // 10k CELO per validator
      duration: 180 * DAY,
    },
    validatorLockedGoldRequirements: {
      value: '10000000000000000000000', // 10k CELO
      // MUST BE KEPT IN SYNC WITH MEMBERSHIP HISTORY LENGTH
      duration: 60 * DAY,
    },
    validatorScoreParameters: {
      exponent: 10,
      adjustmentSpeed: 0.1,
    },
    // MUST BE KEPT IN SYNC WITH VALIDATOR LOCKED GOLD DURATION
    membershipHistoryLength: 60,
    commissionUpdateDelay: (3 * DAY) / 5, // Approximately 3 days with 5s block times
    maxGroupSize: 5,
    slashingPenaltyResetPeriod: 30 * DAY,

    // Register cLabs groups to contain an initial set of validators to run test networks.
    validatorKeys: [],
    attestationKeys: [],
    groupName: 'cLabs',
    commission: 0.1,
    votesRatioOfLastVsFirstGroup: 2.0,
  },
}

const NetworkConfigs = {
  development: {
    downtimeSlasher: {
      slashableDowntime: 60, // epoch length is 100 for unit tests
    },
    election: {
      minElectableValidators: '10',
      frozen: false,
    },
    epochRewards: {
      frozen: false,
    },
    exchange: {
      frozen: false,
      minimumReports: 1,
    },
    goldToken: {
      frozen: false,
    },
    governanceApproverMultiSig: {
      signatories: [network.from],
      numRequiredConfirmations: 1,
      numInternalRequiredConfirmations: 1,
    },
    reserve: {
      initialBalance: 100000000,
      // Add an arbitrary "otherReserveAddress" so that reserve spending can be tested.
      otherAddresses: ['0x7457d5E02197480Db681D3fdF256c7acA21bDc12'],
    },
    reserveSpenderMultiSig: {
      signatories: [network.from],
      numRequiredConfirmations: 1,
      numInternalRequiredConfirmations: 1,
    },
    stableToken: {
      oracles: [network.from],
      frozen: false,
    },
  },
  testing: {
    downtimeSlasher: {
      slashableDowntime: 6,
    },
    election: {
      minElectableValidators: '1',
      frozen: false,
    },
    epochRewards: {
      frozen: false,
      targetVotingYieldParameters: {
        initial: 0.00016,
        max: 0.0005,
        adjustmentFactor: 0.1,
      },
    },
    exchange: {
      frozen: false,
    },
    goldToken: {
      frozen: false,
    },
    governance: {
      skipSetConstitution: true,
      skipTransferOwnership: true,
    },
    stableToken: {
      frozen: false,
    },
    reserve: {
      initialBalance: 100000000, // CELO
    },
  },
  baklava: {
    election: {
      minElectableValidators: 20,
      frozen: false,
    },
    epochRewards: {
      targetVotingYieldParameters: {
        initial: 0.00016,
      },
      frozen: false,
    },
    exchange: {
      frozen: false,
    },
    goldToken: {
      frozen: false,
    },
    governance: {
      // Set to be able to complete a proposal in about a day, but give everyone a chance to participate.
      dequeueFrequency: 4 * HOUR,
      approvalStageDuration: 4 * HOUR,
      referendumStageDuration: DAY,
      executionStageDuration: WEEK,
      participationBaseline: 1 / 200, // Very low participation requirement given its a testnet.
      participationBaselineFloor: 1 / 100,
      participationBaselineUpdateFactor: 1 / 5,
      participationBaselineQuorumFactor: 1,
    },
    governanceApproverMultiSig: {
      // 1/5 multsig
      signatories: [
        '0xb04778c00A8e30F59bFc91DD74853C4f32F34E54', // Google Cloud IAM managed account
        '0x32830A3f65DF98aFCFA18bAd35009Aa51163D606', // Individual signer
        '0x7c593219ad21e172c1fdc6bfdc359699fa428adb', // Individual signer
        '0x31af68f73fb93815b3eB9a6FA76e63113De5f733', // Individual signer
        '0x47fE4b9fFDB9712fC5793B1b5E86d96a4664cf02', // Individual signer
      ],
      numRequiredConfirmations: 1,
      numInternalRequiredConfirmations: 2,
    },
    lockedGold: {
      unlockingPeriod: 6 * HOUR, // 1/12 of the Mainnet period.
    },
    reserve: {
      initialBalance: 100000000, // CELO
      frozenAssetsStartBalance: 80000000, // Matches Mainnet after CGP-6
      frozenAssetsDays: 182, // 3x Mainnet thawing rate
    },
    reserveSpenderMultiSig: {
      // 1/3 multsig
      signatories: [
        '0x62C6a0446BbD7f6260108dD538d88E8b53128a90', // Google Cloud IAM managed account
        '0x49eFFA2ceF5FccA5540f421d6b28e76184cc0fDF', // Individual signer
        '0x4550F1576fAC966Ac8b9F42e1D5D66D3A14dD8D3', // Individual signer
      ],
      numRequiredConfirmations: 1,
      numInternalRequiredConfirmations: 2,
    },
    stableToken: {
      // Don't set an initial gold price before oracles start to report.
      goldPrice: null,
      oracles: [
<<<<<<< HEAD
        '0x0d473f73AAf1C2bf7EBd2be7196C71dBa6C1724b',
        '0x8F7ca85A9E4A18B551b765706bd0B6f26927D86F',
        '0x3EaEe6C693420Ae86643EB2837978da8eEbf973f',
        '0xDd3E5FcE22938c0f482004527D468a8799C4a61E',
        '0xFb2Ee4Da251fC6A9DF7eb8d5c4ea1DeC99d127eA',
        '0xd321C7356DFB5b6F4AD9e5B58C51B46409fe1442',
        '0xbbbC38f6a383293522d4aEDaA98b7d2D73E90A73',
        '0xB9E0b0B8fdA1001392c8fFd19f6B7ad5286589F2',
        '0x44740e3eedfD3a2A2e7662de9165a6E20bBcC72C',
        '0x7a2cb0438e7B9801C29B39Ff94439aFf930CDf9F',
        '0xF4314cb9046bECe6AA54bb9533155434d0c76909',
=======
        '0xd71fea6b92d3f21f659152589223385a7329bb11',
        '0x1e477fc9b6a49a561343cd16b2c541930f5da7d2',
        '0x460b3f8d3c203363bb65b1a18d89d4ffb6b0c981',
        '0x3b522230c454ca9720665d66e6335a72327291e8',
        '0x0AFe167600a5542d10912f4A07DFc4EEe0769672',
        '0x412ebe7859e9aa71ff5ce4038596f6878c359c96',
        '0xbbfe73df8b346b3261b19ac91235888aba36d68c',
        '0x02b1d1bea682fcab4448c0820f5db409cce4f702',
        '0xe90f891710f625f18ecbf1e02efb4fd1ab236a10',
        '0x28c52c722df87ed11c5d7665e585e84aa93d7964',
>>>>>>> b427c4dd
      ],
      frozen: false,
    },
    validators: {
      groupLockedGoldRequirements: {
        duration: 15 * DAY, // 1/12 of the Mainnet duration.
      },
      validatorLockedGoldRequirements: {
        duration: 5 * DAY, // 1/12 of the Mainnet duration.
      },
      membershipHistoryLength: 15, // Number of epochs in the group lockup period.
      votesRatioOfLastVsFirstGroup: 1.0,
    },
  },
  alfajores: {
    election: {
      minElectableValidators: '1',
    },
    epochRewards: {
      frozen: false,
    },
    exchange: {
      frozen: false,
      minimumReports: 1,
    },
    goldToken: {
      frozen: false,
    },
    stableToken: {
      frozen: false,
    },
    reserve: {
      initialBalance: 100000000, // CELO
    },
    oracles: {
      reportExpiry: 1000 * DAY,
    },
  },
}

NetworkConfigs.baklavastaging = NetworkConfigs.baklava
NetworkConfigs.alfajoresstaging = NetworkConfigs.alfajores

const linkedLibraries = {
  FixidityLib: [
    'LockedGold',
    'Exchange',
    'GasPriceMinimum',
    'Governance',
    'GovernanceTest',
    'Proposals',
    'SortedOracles',
    'StableToken',
    'Validators',
  ],
  Proposals: ['Governance', 'GovernanceTest', 'ProposalsTest'],
  LinkedList: ['AddressLinkedList', 'SortedLinkedList', 'LinkedListTest'],
  SortedLinkedList: [
    'AddressSortedLinkedList',
    'IntegerSortedLinkedList',
    'SortedLinkedListWithMedian',
  ],
  SortedLinkedListWithMedian: ['AddressSortedLinkedListWithMedian'],
  AddressLinkedList: ['Validators', 'ValidatorsTest'],
  AddressSortedLinkedList: ['Election', 'ElectionTest'],
  IntegerSortedLinkedList: ['Governance', 'GovernanceTest', 'IntegerSortedLinkedListTest'],
  AddressSortedLinkedListWithMedian: ['SortedOracles', 'AddressSortedLinkedListWithMedianTest'],
  Signatures: ['Accounts', 'TestAttestations', 'Attestations', 'LockedGold', 'Escrow'],
}

const config = lodash.cloneDeep(DefaultConfig)

const migrationOverride = argv.migration_override ? JSON.parse(argv.migration_override) : {}

// Use lodash merge to deeply override defaults.
if (argv.network && NetworkConfigs[argv.network]) {
  lodash.merge(config, NetworkConfigs[argv.network])
}
lodash.merge(config, migrationOverride)

module.exports = {
  build_directory: argv.build_directory,
  config,
  linkedLibraries,
}<|MERGE_RESOLUTION|>--- conflicted
+++ resolved
@@ -401,19 +401,6 @@
       // Don't set an initial gold price before oracles start to report.
       goldPrice: null,
       oracles: [
-<<<<<<< HEAD
-        '0x0d473f73AAf1C2bf7EBd2be7196C71dBa6C1724b',
-        '0x8F7ca85A9E4A18B551b765706bd0B6f26927D86F',
-        '0x3EaEe6C693420Ae86643EB2837978da8eEbf973f',
-        '0xDd3E5FcE22938c0f482004527D468a8799C4a61E',
-        '0xFb2Ee4Da251fC6A9DF7eb8d5c4ea1DeC99d127eA',
-        '0xd321C7356DFB5b6F4AD9e5B58C51B46409fe1442',
-        '0xbbbC38f6a383293522d4aEDaA98b7d2D73E90A73',
-        '0xB9E0b0B8fdA1001392c8fFd19f6B7ad5286589F2',
-        '0x44740e3eedfD3a2A2e7662de9165a6E20bBcC72C',
-        '0x7a2cb0438e7B9801C29B39Ff94439aFf930CDf9F',
-        '0xF4314cb9046bECe6AA54bb9533155434d0c76909',
-=======
         '0xd71fea6b92d3f21f659152589223385a7329bb11',
         '0x1e477fc9b6a49a561343cd16b2c541930f5da7d2',
         '0x460b3f8d3c203363bb65b1a18d89d4ffb6b0c981',
@@ -424,7 +411,6 @@
         '0x02b1d1bea682fcab4448c0820f5db409cce4f702',
         '0xe90f891710f625f18ecbf1e02efb4fd1ab236a10',
         '0x28c52c722df87ed11c5d7665e585e84aa93d7964',
->>>>>>> b427c4dd
       ],
       frozen: false,
     },
