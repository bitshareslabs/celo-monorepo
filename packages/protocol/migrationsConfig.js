const { toFixed } = require('@celo/utils/lib/fixidity')
const { CeloContractName } = require('@celo/protocol/lib/registry-utils')

const BigNumber = require('bignumber.js')
const minimist = require('minimist')
const path = require('path')
const lodash = require('lodash')
const web3 = require('web3')

const argv = minimist(process.argv.slice(2), {
  default: {
    build_directory: path.join(__dirname, 'build'),
  },
  string: ['migration_override', 'build_directory', 'network'],
})
const network = require('./truffle-config.js').networks[argv.network]

// Almost never use exponential notation in toString
// http://mikemcl.github.io/bignumber.js/#exponential-at
BigNumber.config({
  EXPONENTIAL_AT: 1e9,
})

const SECOND = 1
const MINUTE = 60 * SECOND
const HOUR = 60 * MINUTE
const DAY = 24 * HOUR
const WEEK = 7 * DAY
const YEAR = 365 * DAY

const DefaultConfig = {
  attestations: {
    attestationExpiryBlocks: HOUR / 5, // ~1 hour,
    attestationRequestFeeInDollars: 0.05,
    selectIssuersWaitBlocks: 4,
    maxAttestations: 100,
  },
  blockchainParameters: {
    gasForNonGoldCurrencies: 50000,
    minimumClientVersion: {
      major: 0,
      minor: 9,
      patch: 0,
    },
<<<<<<< HEAD
=======
    deploymentBlockGasLimit: 20000000,
>>>>>>> 09e15b40
    blockGasLimit: 10000000,
  },
  doubleSigningSlasher: {
    reward: '1000000000000000000000', // 1000 cGLD
    penalty: '9000000000000000000000', // 9000 cGLD
  },
  downtimeSlasher: {
    reward: '10000000000000000000', // 10 cGLD
    penalty: '100000000000000000000', // 100 cGLD
    // slashableDowntime: (12 * HOUR) / 5, // ~12 hours
    slashableDowntime: (12 * MINUTE) / 5, // ~12 hours
  },
  election: {
    minElectableValidators: '22',
    maxElectableValidators: '100',
    maxVotesPerAccount: 100,
    electabilityThreshold: 1 / 1000,
    frozen: false,
  },
  epochRewards: {
    targetVotingYieldParameters: {
      initial: 0.00016, // (x + 1) ^ 365 = 1.06
      max: 0.0005, // (x + 1) ^ 365 = 1.20
      adjustmentFactor: 0, // Change to 1 / 3650 once mainnet activated
    },
    rewardsMultiplierParameters: {
      max: 2,
      adjustmentFactors: {
        underspend: 1 / 2,
        overspend: 5,
      },
    },
    // Intentionally set lower than the expected value at steady state to account for the fact that
    // users may take some time to start voting with their cGLD.
    targetVotingGoldFraction: 1 / 2,
    maxValidatorEpochPayment: '205479452054794520547', // (75,000 / 365) * 10 ^ 18
    communityRewardFraction: 1 / 4,
    // TODO(asa): Must be set before RC1
    carbonOffsettingPartner: '0x0000000000000000000000000000000000000000',
<<<<<<< HEAD
    carbonOffsettingFraction: 1 / 200,
=======
    carbonOffsettingFraction: 1 / 1000,
>>>>>>> 09e15b40
    frozen: false,
  },
  exchange: {
    spread: 5 / 1000,
    reserveFraction: 1 / 100,
    updateFrequency: 5 * MINUTE,
    minimumReports: 5,
    frozen: false,
  },
  gasPriceMinimum: {
    minimumFloor: 1000000000,
    targetDensity: 1 / 2,
    adjustmentSpeed: 1 / 2,
  },
  goldToken: {
    frozen: false,
  },
  governance: {
    queueExpiry: 4 * WEEK,
    dequeueFrequency: DAY, // Change to 1 week once mainnet activated
    concurrentProposals: 3,
    approvalStageDuration: DAY, // Change to 3 days once mainnet activated
    referendumStageDuration: 2 * DAY, // Change to 1 week once mainnet activated
    executionStageDuration: 3 * DAY,
    minDeposit: 100, // 100 cGLD
    participationBaseline: 5 / 100, // Start with low participation requirements, let the protocol adjust
    participationBaselineFloor: 5 / 100,
    participationBaselineUpdateFactor: 1 / 5,
    participationBaselineQuorumFactor: 1,
    skipSetConstitution: true,
    skipTransferOwnership: true,
  },
  governanceApproverMultiSig: {
    // 2/4 multsig
    signatories: [
      '0x32830A3f65DF98aFCFA18bAd35009Aa51163D606',
      '0x7c593219ad21e172c1fdc6bfdc359699fa428adb',
      '0x31af68f73fb93815b3eB9a6FA76e63113De5f733',
      '0x47fE4b9fFDB9712fC5793B1b5E86d96a4664cf02',
    ],
    numRequiredConfirmations: 2,
    numInternalRequiredConfirmations: 2,
    useMultiSig: true,
  },
  lockedGold: {
    unlockingPeriod: 3 * DAY,
  },
  oracles: {
    reportExpiry: 5 * MINUTE,
  },
  random: {
    randomnessBlockRetentionWindow: HOUR / 5, // 1 hour to match attestationExpiryBlocks
  },
  registry: {
    predeployedProxyAddress: '0x000000000000000000000000000000000000ce10',
  },
  reserve: {
    tobinTaxStalenessThreshold: HOUR, // 1 hour
    tobinTax: toFixed(0.005).toFixed(), // 0.5%
    tobinTaxReserveRatio: toFixed(2).toFixed(), // 2
    dailySpendingRatio: toFixed(0.05).toFixed(), // 5%
    spenders: [],
    otherAddresses: ['0xd0a57D8acFe9979d33933d8A52971E6DC9E2DbF0'],
    assetAllocationSymbols: ['cGLD', 'BTC', 'ETH', 'DAI'],
    assetAllocationWeights: [0.5, 0.3, 0.15, 0.05],
  },
  reserveSpenderMultiSig: {
    // 2/2 multsig
    signatories: [
      '0x49eFFA2ceF5FccA5540f421d6b28e76184cc0fDF',
      '0x4550F1576fAC966Ac8b9F42e1D5D66D3A14dD8D3',
    ],
    numRequiredConfirmations: 2,
    numInternalRequiredConfirmations: 2,
  },
  stableToken: {
    decimals: 18,
    goldPrice: 1,
    tokenName: 'Celo Dollar',
    tokenSymbol: 'cUSD',
    inflationRate: 1,
    inflationPeriod: 1.5 * YEAR,
    initialBalances: {
      addresses: [],
      values: [],
    },
    oracles: [],
    frozen: false,
  },
  transferWhitelist: {
    addresses: [
      '0x49eFFA2ceF5FccA5540f421d6b28e76184cc0fDF',
      '0x4550F1576fAC966Ac8b9F42e1D5D66D3A14dD8D3',
      '0xd0a57D8acFe9979d33933d8A52971E6DC9E2DbF0',
      '0x36940810BfDB329B31e38d3e97aFD673081B497C',
      '0xfCf982bb4015852e706100B14E21f947a5Bb718E',
      '0xe90bB6dE0996D41cb0A843A06839EEf38c6E5456',
      '0xbA8761304CEc7bE0f83C6F8Fa7EBBa3eE0b6Ae97',
      '0xb566bB6D1850A345FA39EF38fefaC4E892348d51',
      '0xDb39DBE5abE42466F122b24c44518b1089ef8fC8',
      '0x671D520ae3E89Ea5383A5d7162bCed79FD25CdEe',
      '0x469be98FE71AFf8F6e7f64F9b732e28A03596B5C',
      '0x8f55CE88b4F62F22c663f5A539414dcCeF969c32',
      '0xF607d4dd519B4bc963C9c48E8650E67C51DbC35b',
      '0x515033209a0A29034DC3F037cC72a6014b902341',
      '0x6E36F0D3cF12aa592FF88D03938584562c9239cA',
      '0x0583BC2C09BA66e2f3a656f100d4c1F6ff502cb7',
      '0x093e9756B8e53fb656615C8aFEC5A02bb07a7466',
      '0x0DF3BdC3DacdDb111C8fee5202C12E0C7F7f8BCE',
      '0x1794Ba1E0e8633199C82BB68F3De83e1356B2052',
      '0x1a95c5B20b2E01b6108095a0135bDA395EB8D7E5',
      '0x278ffF514F407a95904Bc44a1919B3Efab0c56B4',
      '0x308B01FA9CB4926266adDfa8E482f56Fb8326e16',
      '0x3398c769Ae877a1D9d8B9baAe369EBaeDB2eaC25',
      '0x37C1D40495bce6e95b7139d3af4Cb34821fB6627',
      '0x385BF28009c53DD819690A57C48C2944C46bC620',
      '0x40d0e20402742dB53Cb1981BA12d66Db804CF1a2',
      '0x4CB9ef592D2aA41D54Fd5698BCbB3b8B0524fae7',
      '0x523EC2a0085A8Dfcf18AE640f59262e8Caa54A50',
      '0x59375F9160276B8EFE3f15B207dC01451E3e1f21',
      '0x5f03c997fe82ca4bF0B588c99bA2dAaeBe82DcE3',
      '0x6797E630E3dae8B76A97803606b3630fAf374745',
      '0x782FD27FB84eb0c115F96ea5D9b12CdaB4cf79ac',
      '0x81250109ce510287f2C7c485bbfD90519b0e1633',
      '0x86eF089baAA1E77fe61A30aFBABb7f89a11655FB',
      '0x9fb8A270Fa10CD52f85628315efC53065eAd48b6',
      '0xa11fcF0F8E0Be0A5Ad0181239D910C126E3Bfc2d',
      '0xa554718a49dF008434f447dE61799168617883Ec',
      '0xa9FF8E054DD575aa8FDf960f6a5108b685469D56',
      '0xac510cA27793E987Eb72ca6e44B5cf42E694710B',
      '0xB31056Aa58f6E7775Fa991f321C181F3aF333D42',
      '0xC0E14BDD2244e595BbF415Bb7011a44b39192c49',
      '0xCE7dfcA4dB4Cf970b4Bd8FDbA33754e09C51cC98',
      '0xCEa3eF8e187490A9d85A1849D98412E5D27D1Bb3',
      '0xd25811D3c30D8c16837Fd192b5Ff29eAeBc9Ebd9',
      '0xD6561EcE2D9f844a4beBf3D3606457612B9fF60b',
      '0xe0F3feEAac44ac55954FEF3f1DA3c3A7e71539F5',
      '0xeA4252D285Ca6c74EeC1Fb5B5735C1E522A9414B',
      '0xF3C3e5C13d2ed106F17293D1DA6EFCbb4E50A7A1',
      '0xF4314cb9046bECe6AA54bb9533155434d0c76909',
      '0xf8CD95dEa7Bb63cC094f2BD12e5080B7A1408f4F',
      '0xFcC245C3b20A1f9176417b120062eE2E9B656f9c',
    ],
    registryIds: [
      web3.utils.soliditySha3(CeloContractName.Governance),
      web3.utils.soliditySha3(CeloContractName.LockedGold),
      web3.utils.soliditySha3(CeloContractName.Reserve),
    ],
  },
  validators: {
    groupLockedGoldRequirements: {
      value: '10000000000000000000000', // 10k gold per validator
      duration: 180 * DAY,
    },
    validatorLockedGoldRequirements: {
      value: '10000000000000000000000', // 10k gold
      // MUST BE KEPT IN SYNC WITH MEMBERSHIP HISTORY LENGTH
      duration: 60 * DAY,
    },
    validatorScoreParameters: {
      exponent: 10,
      adjustmentSpeed: 0.1,
    },
    // MUST BE KEPT IN SYNC WITH VALIDATOR LOCKED GOLD DURATION
    membershipHistoryLength: 60,
    commissionUpdateDelay: (3 * DAY) / 5, // Approximately 3 days with 5s block times
    maxGroupSize: 5,
    slashingPenaltyResetPeriod: 30 * DAY,

    // Register a number of cLabs groups to contain an initial set of validators to run test
    // networks.
    validatorKeys: [],
    attestationKeys: [],
    groupName: 'C-Labs',
    commission: 0.1,
    votesRatioOfLastVsFirstGroup: 2.0,
  },
}

const NetworkConfigs = {
  development: {
    downtimeSlasher: {
      slashableDowntime: 60, // epoch length is 100 for unit tests
    },
    election: {
      minElectableValidators: '10',
      frozen: false,
    },
    epochRewards: {
      frozen: false,
    },
    exchange: {
      frozen: false,
      minimumReports: 1,
    },
    goldToken: {
      frozen: false,
    },
    governanceApproverMultiSig: {
      signatories: [network.from],
      numRequiredConfirmations: 1,
      numInternalRequiredConfirmations: 1,
    },
    reserve: {
      initialBalance: 100000000,
      otherAddresses: ['0x7457d5E02197480Db681D3fdF256c7acA21bDc12'], // Add an arbitrary "otherReserveAddress" so that reserve spending can be tested.
    },
    reserveSpenderMultiSig: {
      signatories: [network.from],
      numRequiredConfirmations: 1,
      numInternalRequiredConfirmations: 1,
    },
    stableToken: {
      oracles: [network.from],
      frozen: false,
    },
  },
  testing: {
    downtimeSlasher: {
      slashableDowntime: 6,
    },
    election: {
      minElectableValidators: '1',
      frozen: false,
    },
    epochRewards: {
      frozen: false,
      targetVotingYieldParameters: {
        initial: 0.00016,
        max: 0.0005,
        adjustmentFactor: 0.1,
      },
    },
    exchange: {
      frozen: false,
    },
    goldToken: {
      frozen: false,
    },
    governance: {
      skipSetConstitution: true,
      skipTransferOwnership: true,
    },
    stableToken: {
      frozen: false,
    },
    reserve: {
      initialBalance: 100000000,
    },
  },
  baklava: {
    blockchainParameters: {
      minimumClientVersion: {
        major: 0,
        minor: 10,
        patch: 0,
      },
    },
    election: {
      minElectableValidators: '25', // About half of the expected genesis set.
    },
    governance: {
      // Set to be able to complete a proposal in about a day, but give everyone a chance to participate.
      dequeueFrequency: 4 * HOUR,
      approvalStageDuration: 4 * HOUR,
      referendumStageDuration: DAY,
      executionStageDuration: WEEK,
    },
    lockedGold: {
      unlockingPeriod: 6 * HOUR, // 1/12 of the mainnet period.
    },
    stableToken: {
      oracles: [
        '0x0d473f73AAf1C2bf7EBd2be7196C71dBa6C1724b',
        '0x8F7ca85A9E4A18B551b765706bd0B6f26927D86F',
        '0x3EaEe6C693420Ae86643EB2837978da8eEbf973f',
        '0xDd3E5FcE22938c0f482004527D468a8799C4a61E',
        '0xFb2Ee4Da251fC6A9DF7eb8d5c4ea1DeC99d127eA',
        '0xd321C7356DFB5b6F4AD9e5B58C51B46409fe1442',
        '0xbbbC38f6a383293522d4aEDaA98b7d2D73E90A73',
        '0xB9E0b0B8fdA1001392c8fFd19f6B7ad5286589F2',
        '0x44740e3eedfD3a2A2e7662de9165a6E20bBcC72C',
        '0x7a2cb0438e7B9801C29B39Ff94439aFf930CDf9F',
      ],
    },
    validators: {
      groupLockedGoldRequirements: {
        duration: 15 * DAY, // 1/12 of the mainnet duration.
      },
      validatorLockedGoldRequirements: {
        duration: 5 * DAY, // 1/12 of the mainnet duration.
      },
      membershipHistoryLength: 15, // Number of epochs in the group lockup period.
    },
  },
  alfajores: {
    election: {
      minElectableValidators: '1',
    },
    epochRewards: {
      frozen: false,
    },
    exchange: {
      frozen: false,
      minimumReports: 1,
    },
    goldToken: {
      frozen: false,
    },
    stableToken: {
      frozen: false,
    },
    reserve: {
      initialBalance: 100000000,
    },
    oracles: {
      reportExpiry: 1000 * DAY,
    },
  },
}

NetworkConfigs.baklavastaging = NetworkConfigs.baklava
NetworkConfigs.alfajoresstaging = NetworkConfigs.alfajores

const linkedLibraries = {
  FixidityLib: [
    'LockedGold',
    'Exchange',
    'GasPriceMinimum',
    'Governance',
    'GovernanceTest',
    'Proposals',
    'SortedOracles',
    'StableToken',
    'Validators',
  ],
  Proposals: ['Governance', 'GovernanceTest', 'ProposalsTest'],
  LinkedList: ['AddressLinkedList', 'SortedLinkedList', 'LinkedListTest'],
  SortedLinkedList: [
    'AddressSortedLinkedList',
    'IntegerSortedLinkedList',
    'SortedLinkedListWithMedian',
  ],
  SortedLinkedListWithMedian: ['AddressSortedLinkedListWithMedian'],
  AddressLinkedList: ['Validators', 'ValidatorsTest'],
  AddressSortedLinkedList: ['Election', 'ElectionTest'],
  IntegerSortedLinkedList: ['Governance', 'GovernanceTest', 'IntegerSortedLinkedListTest'],
  AddressSortedLinkedListWithMedian: ['SortedOracles', 'AddressSortedLinkedListWithMedianTest'],
  Signatures: ['Accounts', 'TestAttestations', 'Attestations', 'LockedGold', 'Escrow'],
}

const config = lodash.cloneDeep(DefaultConfig)

const migrationOverride = argv.migration_override ? JSON.parse(argv.migration_override) : {}

// Use lodash merge to deeply override defaults.
if (argv.network && NetworkConfigs[argv.network]) {
  lodash.merge(config, NetworkConfigs[argv.network])
}
lodash.merge(config, migrationOverride)

module.exports = {
  build_directory: argv.build_directory,
  config,
  linkedLibraries,
}<|MERGE_RESOLUTION|>--- conflicted
+++ resolved
@@ -42,10 +42,7 @@
       minor: 9,
       patch: 0,
     },
-<<<<<<< HEAD
-=======
     deploymentBlockGasLimit: 20000000,
->>>>>>> 09e15b40
     blockGasLimit: 10000000,
   },
   doubleSigningSlasher: {
@@ -85,11 +82,7 @@
     communityRewardFraction: 1 / 4,
     // TODO(asa): Must be set before RC1
     carbonOffsettingPartner: '0x0000000000000000000000000000000000000000',
-<<<<<<< HEAD
-    carbonOffsettingFraction: 1 / 200,
-=======
     carbonOffsettingFraction: 1 / 1000,
->>>>>>> 09e15b40
     frozen: false,
   },
   exchange: {
