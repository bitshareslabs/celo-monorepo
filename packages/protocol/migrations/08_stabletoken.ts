/* tslint:disable:no-console */
import Web3 = require('web3')

<<<<<<< HEAD
import { toFixed } from '@celo/protocol/lib/fixidity'
=======
import { stableTokenRegistryId } from '@celo/protocol/lib/registry-utils'
>>>>>>> c5863054
import {
  convertToContractDecimalsBN,
  deployProxyAndImplementation,
  getDeployedProxiedContract,
  setInRegistry,
} from '@celo/protocol/lib/web3-utils'
import { config } from '@celo/protocol/migrationsConfig'
import {
  GasCurrencyWhitelistInstance,
  RegistryInstance,
  ReserveInstance,
  SortedOraclesInstance,
  StableTokenInstance,
} from 'types'

const truffle = require('@celo/protocol/truffle.js')
const NULL_ADDRESS = '0x0000000000000000000000000000000000000000'

const initializeArgs = async (): Promise<any[]> => {
  const registry: RegistryInstance = await getDeployedProxiedContract<RegistryInstance>(
    'Registry',
    artifacts
  )
  // @ts-ignore
  registry.numberFormat = 'BigNumber'

  const rate = toFixed(
    config.stableToken.inflationRateNumerator.div(config.stableToken.inflationRateDenominator)
  )

  return [
    config.stableToken.tokenName,
    config.stableToken.tokenSymbol,
    config.stableToken.decimals,
    registry.address,
    rate.toString(),
    config.stableToken.inflationPeriod,
  ]
}

module.exports = deployProxyAndImplementation<StableTokenInstance>(
  web3,
  artifacts,
  'StableToken',
  initializeArgs,
  async (stableToken: StableTokenInstance, _web3: Web3, networkName: string) => {
    const registry: RegistryInstance = await getDeployedProxiedContract<RegistryInstance>(
      'Registry',
      artifacts
    )
    await setInRegistry(stableToken, registry, stableTokenRegistryId)

    const minerAddress: string = truffle.networks[networkName].from
    const minerStartBalance = await convertToContractDecimalsBN(
      config.stableToken.minerDollarBalance.toString(),
      stableToken
    )
    console.log(
      `Minting ${minerAddress} ${config.stableToken.minerDollarBalance.toString()} StableToken`
    )
    await stableToken.setMinter(minerAddress)
    await stableToken.mint(minerAddress, web3.utils.toBN(minerStartBalance))

    console.log('Setting GoldToken/USD exchange rate')
    const sortedOracles: SortedOraclesInstance = await getDeployedProxiedContract<
      SortedOraclesInstance
    >('SortedOracles', artifacts)

    await sortedOracles.addOracle(stableToken.address, minerAddress)
    await sortedOracles.report(
      stableToken.address,
      toFixed(config.stableToken.goldPrice),
      NULL_ADDRESS,
      NULL_ADDRESS
    )

    const reserve: ReserveInstance = await getDeployedProxiedContract<ReserveInstance>(
      'Reserve',
      artifacts
    )
    console.log('Adding StableToken to Reserve')
    await reserve.addToken(stableToken.address)

    console.log('Whitelisting StableToken as a gas currency')
    const gasCurrencyWhitelist: GasCurrencyWhitelistInstance = await getDeployedProxiedContract<
      GasCurrencyWhitelistInstance
    >('GasCurrencyWhitelist', artifacts)
    await gasCurrencyWhitelist.addToken(stableToken.address)
  }
)<|MERGE_RESOLUTION|>--- conflicted
+++ resolved
@@ -1,11 +1,8 @@
 /* tslint:disable:no-console */
 import Web3 = require('web3')
 
-<<<<<<< HEAD
 import { toFixed } from '@celo/protocol/lib/fixidity'
-=======
 import { stableTokenRegistryId } from '@celo/protocol/lib/registry-utils'
->>>>>>> c5863054
 import {
   convertToContractDecimalsBN,
   deployProxyAndImplementation,
