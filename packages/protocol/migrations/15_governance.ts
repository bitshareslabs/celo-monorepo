--- conflicted
+++ resolved
@@ -12,17 +12,11 @@
 import { GovernanceInstance, ReserveInstance } from 'types'
 
 const initializeArgs = async (networkName: string): Promise<any[]> => {
-<<<<<<< HEAD
-  const approver = require('@celo/protocol/truffle.js').networks[networkName].from
-  const auditor = approver
-=======
   const approver = require('@celo/protocol/truffle-config.js').networks[networkName].from
->>>>>>> 9a3b7691
 
   return [
     config.registry.predeployedProxyAddress,
     approver,
-    auditor,
     config.governance.concurrentProposals,
     web3.utils.toWei(config.governance.minDeposit.toString(), 'ether'),
     config.governance.queueExpiry,
