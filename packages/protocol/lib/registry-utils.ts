export enum CeloContractName {
  Attestations = 'Attestations',
  LockedGold = 'LockedGold',
  Escrow = 'Escrow',
  Exchange = 'Exchange',
  GasCurrencyWhitelist = 'GasCurrencyWhitelist',
  GasPriceMinimum = 'GasPriceMinimum',
  GoldToken = 'GoldToken',
  Governance = 'Governance',
  Random = 'Random',
  Reserve = 'Reserve',
  SortedOracles = 'SortedOracles',
  StableToken = 'StableToken',
  Validators = 'Validators',
}

// TODO(amy): Pull this list from the build artifacts instead
export const usesRegistry = [
  CeloContractName.Escrow,
  CeloContractName.Reserve,
  CeloContractName.StableToken,
]

// TODO(amy): Find another way to create this list
export const hasEntryInRegistry: string[] = [
<<<<<<< HEAD
  attestationsRegistryId,
  escrowRegistryId,
  exchangeRegistryId,
  gasCurrencyWhitelistRegistryId,
  gasPriceMinimumRegistryId,
  goldTokenRegistryId,
  randomRegistryId,
  reserveRegistryId,
  sortedOraclesRegistryId,
  stableTokenRegistryId,
]

export default {
  attestationsRegistryId,
  escrowRegistryId,
  exchangeRegistryId,
  gasPriceMinimumRegistryId,
  goldTokenRegistryId,
  randomRegistryId,
  reserveRegistryId,
  sortedOraclesRegistryId,
  stableTokenRegistryId,
}
=======
  CeloContractName.Attestations,
  CeloContractName.Escrow,
  CeloContractName.Exchange,
  CeloContractName.GoldToken,
  CeloContractName.GasCurrencyWhitelist,
  CeloContractName.GasPriceMinimum,
  CeloContractName.SortedOracles,
  CeloContractName.StableToken,
  CeloContractName.Random,
  CeloContractName.Reserve,
]
>>>>>>> 8dacf1eb
<|MERGE_RESOLUTION|>--- conflicted
+++ resolved
@@ -23,31 +23,6 @@
 
 // TODO(amy): Find another way to create this list
 export const hasEntryInRegistry: string[] = [
-<<<<<<< HEAD
-  attestationsRegistryId,
-  escrowRegistryId,
-  exchangeRegistryId,
-  gasCurrencyWhitelistRegistryId,
-  gasPriceMinimumRegistryId,
-  goldTokenRegistryId,
-  randomRegistryId,
-  reserveRegistryId,
-  sortedOraclesRegistryId,
-  stableTokenRegistryId,
-]
-
-export default {
-  attestationsRegistryId,
-  escrowRegistryId,
-  exchangeRegistryId,
-  gasPriceMinimumRegistryId,
-  goldTokenRegistryId,
-  randomRegistryId,
-  reserveRegistryId,
-  sortedOraclesRegistryId,
-  stableTokenRegistryId,
-}
-=======
   CeloContractName.Attestations,
   CeloContractName.Escrow,
   CeloContractName.Exchange,
@@ -58,5 +33,4 @@
   CeloContractName.StableToken,
   CeloContractName.Random,
   CeloContractName.Reserve,
-]
->>>>>>> 8dacf1eb
+]