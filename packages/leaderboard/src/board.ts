<<<<<<< HEAD
import { ContractKit, newKit } from '@celo/contractkit'
import { AccountsWrapper } from '@celo/contractkit/lib/wrappers/Accounts'
import { Client } from 'pg'
=======
import { ContractKit, newKitFromWeb3 } from '@celo/contractkit'
>>>>>>> 4b5bad14
import { ClaimTypes, IdentityMetadataWrapper } from '@celo/contractkit/lib/identity'
import { verifyAccountClaim } from '@celo/contractkit/lib/identity/claims/verify'
import { AccountsWrapper } from '@celo/contractkit/lib/wrappers/Accounts'
import { Client } from 'pg'
import Web3 from 'web3'

const GoogleSpreadsheet = require('google-spreadsheet')

function addressToBinary(a: string) {
  try {
    if (a.substr(0, 2) == '0x') return a.substr(2)
    else return a
  } catch (_err) {
    return a
  }
}

process.on('unhandledRejection', (reason, _promise) => {
  console.log('Unhandled Rejection at:', reason.stack || reason)
  process.exit(0)
})

const LEADERBOARD_DATABASE = process.env['LEADERBOARD_DATABASE'] || 'blockscout'
const LEADERBOARD_SHEET =
  process.env['LEADERBOARD_SHEET'] || '1HCs1LZv1BOB1v2bVlH4qNPnxVRlYVhQ7CKhkMibE4EY'
const LEADERBOARD_WEB3 = process.env['LEADERBOARD_WEB3'] || 'http://localhost:8545'
const client = new Client({ database: LEADERBOARD_DATABASE })

async function readSheet() {
  // spreadsheet key is the long id in the sheets URL
  const doc = new GoogleSpreadsheet(LEADERBOARD_SHEET)
  await client.connect()

  doc.getInfo(function(_err: any, info: any) {
    let sheet = info.worksheets[0]
    sheet.getCells(
      {
        'min-row': 3,
        'max-row': 500,
        'min-col': 1,
        'max-col': 3,
        'return-empty': true,
      },
      function(err: any, cells: any) {
        console.log(err)
        let arr: any = {}
        for (let e of cells) {
          // console.log(e)
          arr[e.row] = arr[e.row] || {}
          if (e.col == 1) {
            arr[e.row].address = addressToBinary(e.value)
          }
          if (e.col == 3) {
            arr[e.row].multiplier = e.numericValue
          }
        }
        let lst = Object.values(arr)
        updateDB(
          lst.filter((a: any) => !!a.address && a.multiplier !== 0),
          lst.filter((a: any) => !!a.address && a.multiplier === 0)
        )
      }
    )
  })
}

async function updateDB(lst: any[], remove: any[]) {
  console.log('Adding', lst)

  await client.query(
    'INSERT INTO competitors (address, multiplier)' +
      " SELECT decode(m.address, 'hex') AS address, m.multiplier FROM json_populate_recordset(null::json_type, $1) AS m" +
      ' ON CONFLICT (address) DO UPDATE SET multiplier = EXCLUDED.multiplier RETURNING *',
    [JSON.stringify(lst)]
  )
  console.log('Removing', remove)
  for (let elem of remove) {
    await client.query(
      "DELETE FROM competitors WHERE address = '\\x" + elem.address.toString() + "'"
    )
    await client.query("DELETE FROM claims WHERE address = '\\x" + elem.address.toString() + "'")
  }
  await readAssoc(lst.map((a: any) => a.address.toString()))
}

function dedup(lst: string[]): string[] {
  return [...new Set(lst)]
}

async function getClaims(
  kit: ContractKit,
  address: string,
  data: IdentityMetadataWrapper
): Promise<string[]> {
  if (address.substr(0, 2) === '0x') {
    address = address.substr(2)
  }
  const res = [address]
  const accounts = await kit.contracts.getAccounts()
  for (const claim of data.claims) {
    switch (claim.type) {
      case ClaimTypes.KEYBASE:
        break
      case ClaimTypes.ACCOUNT:
        try {
          const status = await verifyAccountClaim(claim, '0x' + address, accounts.getMetadataURL)
          if (status) console.error('Cannot verify claim:', status)
          else {
            console.log('Claim success', address, claim.address)
            res.push(claim.address)
          }
        } catch (err) {
          console.error('Cannot fetch metadata', err)
        }
      default:
        break
    }
  }
  return dedup(res)
}

async function processClaims(kit: ContractKit, address: string, info: IdentityMetadataWrapper) {
  try {
    const lst: string[] = await getClaims(kit, address, info)
    await client.query(
      'INSERT INTO claims (address, claimed_address)' +
        " SELECT decode(m.address,'hex'), decode(m.claimed_address,'hex') FROM json_populate_recordset(null::json_assoc, $1) AS m" +
        ' ON CONFLICT (address, claimed_address) DO NOTHING RETURNING *',
      [
        JSON.stringify(
          lst.map((a) => {
            const res = { address: addressToBinary(address), claimed_address: addressToBinary(a) }
            return res
          })
        ),
      ]
    )
  } catch (err) {
    console.error('Cannot process claims', err)
  }
}

async function readAssoc(lst: string[]) {
  const kit: ContractKit = newKit(LEADERBOARD_WEB3)
  const accounts: AccountsWrapper = await kit.contracts.getAccounts()
  await Promise.all(
    lst.map(async (a) => {
      try {
        const url = await accounts.getMetadataURL(a)
        console.log(a, 'has url', url)
        let metadata: IdentityMetadataWrapper
        if (url == '') metadata = IdentityMetadataWrapper.fromEmpty(a)
        else {
          try {
            metadata = await IdentityMetadataWrapper.fetchFromURL(url)
          } catch (err) {
            console.error('Error reading metadata', a, err.toString())
            metadata = IdentityMetadataWrapper.fromEmpty(a)
          }
        }
        await processClaims(kit, a, metadata)
      } catch (err) {
        console.error('Bad address', a, err.toString())
      }
    })
  )
  client.end()
}

readSheet()<|MERGE_RESOLUTION|>--- conflicted
+++ resolved
@@ -1,15 +1,8 @@
-<<<<<<< HEAD
 import { ContractKit, newKit } from '@celo/contractkit'
-import { AccountsWrapper } from '@celo/contractkit/lib/wrappers/Accounts'
-import { Client } from 'pg'
-=======
-import { ContractKit, newKitFromWeb3 } from '@celo/contractkit'
->>>>>>> 4b5bad14
 import { ClaimTypes, IdentityMetadataWrapper } from '@celo/contractkit/lib/identity'
 import { verifyAccountClaim } from '@celo/contractkit/lib/identity/claims/verify'
 import { AccountsWrapper } from '@celo/contractkit/lib/wrappers/Accounts'
 import { Client } from 'pg'
-import Web3 from 'web3'
 
 const GoogleSpreadsheet = require('google-spreadsheet')
 
