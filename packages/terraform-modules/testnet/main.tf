--- conflicted
+++ resolved
@@ -171,7 +171,7 @@
   network_name                          = data.google_compute_network.network.name
   gcmode                                = "full"
   node_count                            = var.tx_node_count
-<<<<<<< HEAD
+  node_disk_size_gb                     = var.node_disk_size_gb
   rpc_apis                              = "eth,net,web3"
 }
 
@@ -193,15 +193,14 @@
   geth_verbosity                        = var.geth_verbosity
   in_memory_discovery_table             = var.in_memory_discovery_table
   instance_tags                         = [local.target_tag_tx_node_private]
+  max_peers                             = 500
   name                                  = "tx-node-private"
   network_id                            = var.network_id
   network_name                          = data.google_compute_network.network.name
   gcmode                                = "archive"
   node_count                            = var.private_tx_node_count
   rpc_apis                              = "eth,net,web3,debug,txpool"
-=======
   node_disk_size_gb                     = var.node_disk_size_gb
->>>>>>> bc3a0aca
 }
 
 # used for access by blockscout
@@ -240,12 +239,8 @@
   istanbul_request_timeout_ms           = var.istanbul_request_timeout_ms
   network_id                            = var.network_id
   network_name                          = data.google_compute_network.network.name
-<<<<<<< HEAD
-  proxied_validator_count               = var.proxied_validator_count
-=======
   node_disk_size_gb                     = var.node_disk_size_gb
   proxies_per_validator                 = var.proxies_per_validator
   tx_node_count                         = var.tx_node_count
->>>>>>> bc3a0aca
   validator_count                       = var.validator_count
 }