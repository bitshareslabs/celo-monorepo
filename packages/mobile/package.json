{
  "name": "@celo/mobile",
  "version": "1.7.1",
  "author": "Celo",
  "license": "Apache-2.0",
  "private": true,
  "scripts": {
    "lint": "tslint -c tslint.json --project tsconfig.json",
    "build": "yarn run build:ts && yarn run build:metro",
    "build:ts": "tsc --noEmit",
    "build:metro": "yarn run react-native bundle --entry-file index.js --bundle-output bundle.js; rm bundle.js",
    "build:gen-graphql-types": "graphql-codegen --config codegen.yml",
    "dev:android": "./scripts/run_app.sh -p android",
    "dev:ios": "./scripts/run_app.sh -p ios",
    "dev:show-menu": "adb devices | grep '\t' | awk '{print $1}' | sed 's/\\s//g' | xargs -I {} adb -s {} shell input keyevent 82",
    "dev:clear-data": "adb shell pm clear org.celo.mobile.debug",
    "dev:clean-android": "cd android && ./gradlew clean",
    "dev:send-text": "adb shell input text",
    "dev:reload": "adb shell input text \"RR\"",
    "dev:emulator": "bash ./scripts/start_emulator.sh &",
    "dev:remote": "remotedev --hostname=localhost --port=8000",
    "test": "export TZ=UTC && jest --silent",
    "test:all": "yarn lint && yarn build && yarn test",
    "test:ci": "yarn test --coverage --runInBand",
    "test:watch": "yarn test --watch --maxWorkers=4",
    "test:verbose": "export TZ=UTC && jest --verbose",
    "test:e2e:android": "./scripts/run_e2e.sh -p android",
    "test:e2e:ios": "./scripts/run_e2e.sh -p ios",
    "test:verify-locales": "./scripts/verify_locales.sh",
    "pre-deploy": "./scripts/pre-deploy.sh",
    "deploy:update-disclaimer": "yarn licenses generate-disclaimer > android/app/src/main/assets/custom/LicenseDisclaimer.txt"
  },
  "rnpm": {
    "assets": [
      "./fonts"
    ]
  },
  "dependencies": {
    "@celo/client": "0.0.300",
    "@celo/contractkit": "0.4.4-dev",
    "@celo/react-components": "1.0.0",
    "@celo/react-native-sms-retriever": "git+https://github.com/celo-org/react-native-sms-retriever#b88e502",
<<<<<<< HEAD
    "@celo/utils": "0.1.14-dev",
    "@react-native-community/async-storage": "^1.9.0",
    "@react-native-community/masked-view": "^0.1.10",
    "@react-native-community/netinfo": "^5.8.0",
=======
    "@celo/utils": "0.1.15-dev",
    "@react-native-community/async-storage": "^1.6.2",
    "@react-native-community/netinfo": "^4.4.0",
>>>>>>> 13a957b6
    "@react-native-firebase/app": "^6.7.1",
    "@react-native-firebase/auth": "^6.7.1",
    "@react-native-firebase/database": "^6.7.1",
    "@react-native-firebase/dynamic-links": "^6.7.1",
    "@react-native-firebase/messaging": "^6.7.1",
    "@react-native-firebase/storage": "^6.7.1",
    "@segment/analytics-react-native": "^1.1.1-beta.2",
    "@segment/analytics-react-native-firebase": "^1.1.1-beta.2",
    "@sentry/react-native": "^1.3.7",
    "@ungap/url-search-params": "^0.1.2",
    "Base64": "^1.0.1",
    "apollo-boost": "^0.4.7",
    "apollo-cache-persist": "^0.1.1",
    "bignumber.js": "^9.0.0",
    "bn.js": "4.11.8",
    "country-data": "^0.0.31",
    "crypto-js": "^3.1.9-1",
    "date-fns": "^2.12.0",
    "dot-prop-immutable": "^1.4.0",
    "ethereumjs-util": "^6.2.0",
    "fuzzysort": "^1.1.4",
    "google-libphonenumber": "^3.2.4",
    "graphql": "^14.1.1",
    "i18next": "^19.4.3",
    "js-sha3": "^0.8.0",
    "lodash": "^4.17.14",
    "lottie-ios": "^3.1.8",
    "lottie-react-native": "^3.3.2",
    "moment-timezone": "^0.5.23",
    "node-libs-react-native": "^1.0.3",
    "react": "16.11.0",
    "react-apollo": "^3.1.3",
    "react-async-hook": "^3.4.0",
    "react-i18next": "^11.2.7",
    "react-native": "^0.62.2",
    "react-native-android-open-settings": "^1.3.0",
    "react-native-bip39": "git://github.com/celo-org/react-native-bip39#0439f00",
<<<<<<< HEAD
    "react-native-camera": "^3.23.1",
=======
    "react-native-blind-threshold-bls": "https://github.com/celo-org/react-native-blind-threshold-bls#cc36392",
    "react-native-camera": "^3.7.1",
>>>>>>> 13a957b6
    "react-native-clock-sync": "^1.0.0",
    "react-native-config": "https://github.com/luggit/react-native-config#89a602b",
    "react-native-confirm-device-credentials": "git://github.com/celo-org/react-native-confirm-device-credentials#436afa9",
    "react-native-contacts": "https://github.com/celo-org/react-native-contacts#e473717",
    "react-native-device-info": "^5.5.6",
    "react-native-exit-app": "^1.1.0",
    "react-native-fast-crypto": "git+https://github.com/celo-org/react-native-fast-crypto#3946f9",
    "react-native-flag-secure-android": "git://github.com/kristiansorens/react-native-flag-secure-android#e234251",
    "react-native-fs": "^2.16.6",
    "react-native-gesture-handler": "^1.6.1",
    "react-native-geth": "https://github.com/celo-org/react-native-geth#8583b07",
    "react-native-keep-awake": "^4.0.0",
    "react-native-keyboard-aware-scroll-view": "^0.9.1",
    "react-native-localize": "^1.4.0",
    "react-native-mail": "^4.1.0",
    "react-native-modal": "^11.5.6",
    "react-native-progress": "^4.1.2",
    "react-native-qrcode-svg": "^6.0.6",
    "react-native-reanimated": "^1.8.0",
    "react-native-restart-android": "^0.0.7",
    "react-native-safe-area-context": "^0.7.3",
    "react-native-safe-area-view": "^1.1.1",
    "react-native-screens": "^2.7.0",
    "react-native-secure-key-store": "^2.0.5",
    "react-native-secure-randombytes": "^3.0.2",
    "react-native-send-intent": "git+https://github.com/celo-org/react-native-send-intent#a0f4b00",
    "react-native-shadow": "^1.2.2",
    "react-native-share": "^3.3.0",
    "react-native-simple-toast": "^1.1.2",
    "react-native-sms": "^1.11.0",
    "react-native-snap-carousel": "^3.9.0",
    "react-native-splash-screen": "^3.2.0",
    "react-native-svg": "^12.1.0",
    "react-native-swiper": "^1.6.0",
    "react-native-tcp": "https://github.com/celo-org/react-native-tcp#0b5948e",
    "react-native-udp": "git+https://github.com/celo-org/react-native-udp#730f295",
    "react-native-webview": "^9.3.0",
    "react-navigation": "^4.3.8",
    "react-navigation-stack": "^2.3.13",
    "react-navigation-tabs": "^2.8.12",
    "react-redux": "^7.2.0",
    "redux": "^4.0.5",
    "redux-persist": "^6.0.0",
    "redux-saga": "^1.1.3",
    "reselect": "^4.0.0",
    "sleep-promise": "^8.0.1",
    "svgs": "^4.1.1",
    "tslib": "^1.11.1",
    "utf8": "^3.0.0",
    "victory-native": "^34.1.0",
    "vm-browserify": "^1.1.2",
    "web3": "1.2.4"
  },
  "devDependencies": {
    "@apollo/react-testing": "^3.1.3",
    "@celo/typescript": "0.0.1",
    "@graphql-codegen/add": "^1.10.0",
    "@graphql-codegen/cli": "^1.10.0",
    "@graphql-codegen/fragment-matcher": "1.10.0",
    "@graphql-codegen/typescript": "1.10.0",
    "@graphql-codegen/typescript-operations": "1.10.0",
    "@react-native-community/eslint-config": "^1.1.0",
    "@types/enzyme": "3.1.10",
    "@types/enzyme-adapter-react-16": "1.0.4",
    "@types/ethereumjs-util": "^5.2.0",
    "@types/graphql": "^14.0.7",
    "@types/isomorphic-fetch": "^0.0.35",
    "@types/lodash": "^4.14.136",
    "@types/react": "^16.9.34",
    "@types/react-native": "^0.62.4",
    "@types/react-native-fs": "^2.13.0",
    "@types/react-native-keep-awake": "^2.0.1",
    "@types/react-native-snap-carousel": "^3.7.4",
    "@types/react-redux": "^7.1.7",
    "@types/react-test-renderer": "^16.9.2",
    "@types/redux-mock-store": "^1.0.0",
    "@types/utf8": "^2.1.6",
    "babel-core": "7.0.0-bridge.0",
    "detox": "^16.3.1",
    "enzyme": "^3.9.0",
    "enzyme-adapter-react-16": "^1.11.2",
    "enzyme-to-json": "^3.3.5",
    "escape-string-regexp": "^1.0.5",
    "jest-fetch-mock": "^2.1.2",
    "metro-react-native-babel-preset": "^0.58.0",
    "patch-package": "^5.1.1",
    "postinstall-prepare": "^1.0.1",
    "react-devtools": "^3.6.0",
    "react-dom": "16.11.0",
    "react-native-debugger-open": "^0.3.17",
    "react-native-kill-packager": "^1.0.0",
    "react-native-svg-mock": "^2.0.0",
    "react-native-testing-library": "^1.12.0",
    "react-native-version": "^3.1.0",
    "react-test-renderer": "16.11.0",
    "redux-mock-store": "^1.5.3",
    "redux-saga-test-plan": "^4.0.0-beta.2",
    "remote-redux-devtools": "^0.5.12",
    "web3-core": "1.2.4",
    "web3-eth": "1.2.4"
  },
  "detox": {
    "test-runner": "jest",
    "configurations": {
      "android.emu.debug": {
        "binaryPath": "android/app/build/outputs/apk/debug/app-x86-debug.apk",
        "testBinaryPath": "android/app/build/outputs/apk/androidTest/debug/app-debug-androidTest.apk",
        "build": "cd android && ./gradlew assembleDebug assembleAndroidTest -DtestBuildType=debug && cd ..",
        "type": "android.emulator",
        "name": "Nexus_5X_API_28_x86",
        "__comment": "Nexus_5X_API_28_x86 is currently hardcoded but it should be the result from $ANDROID_SDK_ROOT/emulator/emulator -list-avds | grep 'x86' | head -n 1`",
        "__comment2": "Specifying 'testBinaryPath' otherwise detox infers the wrong APK name because we're using split APKs"
      },
      "android.emu.release": {
        "binaryPath": "android/app/build/outputs/apk/release/app-release.apk",
        "testBinaryPath": "android/app/build/outputs/apk/androidTest/release/app-release-androidTest.apk",
        "build": "cd android && ./gradlew assembleRelease assembleAndroidTest -DtestBuildType=release && cd ..",
        "type": "android.emulator",
        "name": "Nexus_5X_API_28_x86",
        "__comment": "Nexus_5X_API_28_x86 is currently hardcoded but it should be the result from $ANDROID_SDK_ROOT/emulator/emulator -list-avds | grep 'x86' | head -n 1`",
        "__comment2": "Specifying 'testBinaryPath' otherwise detox infers the wrong APK name because we're using split APKs"
      },
      "ios.sim.debug": {
        "binaryPath": "ios/build/Build/Products/Debug-iphonesimulator/celo.app",
        "build": "set -o pipefail && xcodebuild -workspace ios/celo.xcworkspace -scheme celo-dev -configuration Debug -sdk iphonesimulator -derivedDataPath ios/build | bundle exec xcpretty",
        "type": "ios.simulator",
        "device": {
          "type": "iPhone 11"
        }
      },
      "ios.sim.release": {
        "binaryPath": "ios/build/Build/Products/Release-iphonesimulator/celo.app",
        "build": "set -o pipefail && xcodebuild -workspace ios/celo.xcworkspace -scheme celo-dev -configuration Release -sdk iphonesimulator -derivedDataPath ios/build | bundle exec xcpretty",
        "type": "ios.simulator",
        "device": {
          "type": "iPhone 11"
        }
      }
    }
  }
}<|MERGE_RESOLUTION|>--- conflicted
+++ resolved
@@ -40,16 +40,10 @@
     "@celo/contractkit": "0.4.4-dev",
     "@celo/react-components": "1.0.0",
     "@celo/react-native-sms-retriever": "git+https://github.com/celo-org/react-native-sms-retriever#b88e502",
-<<<<<<< HEAD
-    "@celo/utils": "0.1.14-dev",
+    "@celo/utils": "0.1.15-dev",
     "@react-native-community/async-storage": "^1.9.0",
     "@react-native-community/masked-view": "^0.1.10",
     "@react-native-community/netinfo": "^5.8.0",
-=======
-    "@celo/utils": "0.1.15-dev",
-    "@react-native-community/async-storage": "^1.6.2",
-    "@react-native-community/netinfo": "^4.4.0",
->>>>>>> 13a957b6
     "@react-native-firebase/app": "^6.7.1",
     "@react-native-firebase/auth": "^6.7.1",
     "@react-native-firebase/database": "^6.7.1",
@@ -87,12 +81,8 @@
     "react-native": "^0.62.2",
     "react-native-android-open-settings": "^1.3.0",
     "react-native-bip39": "git://github.com/celo-org/react-native-bip39#0439f00",
-<<<<<<< HEAD
+    "react-native-blind-threshold-bls": "https://github.com/celo-org/react-native-blind-threshold-bls#cc36392",
     "react-native-camera": "^3.23.1",
-=======
-    "react-native-blind-threshold-bls": "https://github.com/celo-org/react-native-blind-threshold-bls#cc36392",
-    "react-native-camera": "^3.7.1",
->>>>>>> 13a957b6
     "react-native-clock-sync": "^1.0.0",
     "react-native-config": "https://github.com/luggit/react-native-config#89a602b",
     "react-native-confirm-device-credentials": "git://github.com/celo-org/react-native-confirm-device-credentials#436afa9",
