--- conflicted
+++ resolved
@@ -40,11 +40,7 @@
     "@celo/contractkit": "0.4.5-dev",
     "@celo/react-components": "1.0.0",
     "@celo/react-native-sms-retriever": "git+https://github.com/celo-org/react-native-sms-retriever#b88e502",
-<<<<<<< HEAD
-    "@celo/utils": "0.1.14-dev",
-=======
     "@celo/utils": "0.1.15-dev",
->>>>>>> a021ca14
     "@react-native-community/async-storage": "^1.9.0",
     "@react-native-community/masked-view": "^0.1.10",
     "@react-native-community/netinfo": "^5.8.0",
@@ -54,12 +50,6 @@
     "@react-native-firebase/dynamic-links": "^6.7.1",
     "@react-native-firebase/messaging": "^6.7.1",
     "@react-native-firebase/storage": "^6.7.1",
-<<<<<<< HEAD
-    "@react-navigation/bottom-tabs": "^5.3.0",
-    "@react-navigation/native": "^5.2.0",
-    "@react-navigation/stack": "^5.2.15",
-=======
->>>>>>> a021ca14
     "@segment/analytics-react-native": "^1.1.1-beta.2",
     "@segment/analytics-react-native-firebase": "^1.1.1-beta.2",
     "@sentry/react-native": "^1.3.7",
@@ -91,10 +81,7 @@
     "react-native": "^0.62.2",
     "react-native-android-open-settings": "^1.3.0",
     "react-native-bip39": "git://github.com/celo-org/react-native-bip39#0439f00",
-<<<<<<< HEAD
-=======
     "react-native-blind-threshold-bls": "https://github.com/celo-org/react-native-blind-threshold-bls#cc36392",
->>>>>>> a021ca14
     "react-native-camera": "^3.23.1",
     "react-native-clock-sync": "^1.0.0",
     "react-native-config": "https://github.com/luggit/react-native-config#89a602b",
@@ -133,12 +120,9 @@
     "react-native-tcp": "https://github.com/celo-org/react-native-tcp#0b5948e",
     "react-native-udp": "git+https://github.com/celo-org/react-native-udp#730f295",
     "react-native-webview": "^9.3.0",
-<<<<<<< HEAD
-=======
     "react-navigation": "^4.3.8",
     "react-navigation-stack": "^2.3.13",
     "react-navigation-tabs": "^2.8.12",
->>>>>>> a021ca14
     "react-redux": "^7.2.0",
     "redux": "^4.0.5",
     "redux-persist": "^6.0.0",
