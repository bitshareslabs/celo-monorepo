{
  "chooseLanguage": "Choose Language",
  "continue": "Continue",
  "welcomeCelo": "Welcome to {{appName}}",
  "chooseCountryCode": "Country Code",
  "chooseCountry": "Country",
  "joinText": "{{appName}} helps you to send, receive, and save value on the Celo Network.",
  "phoneNumber": "Phone Number",
  "terms": {
    "title": "Terms",
    "heading1": "Data and Privacy",
    "heading2": "About Celo Assets",
    "privacy":
      "By joining this network, you give us permission to collect anonymous information about how you use the app. Additionally, if you verify your phone number, an obfuscated copy of it will be stored on the Celo Network. Learn more at <0>celo.org/terms</0> ",
    "goldDisclaimer": "Please be aware that cGld is a digital asset whose value is not related to the value of physical gold.  Both cUSD and cGld are part of a new asset class and present a risk of financial loss.  Carefully consider your financial circumstances and tolerance for financial risk before purchasing either cGld or cUSD."
  },
  "fullName": "Full Name",
  "fullNamePlaceholder": "First Last",
  "importIt": "Restore Existing Wallet",
  "cancel": "Cancel",
  "important": "Important",
  "createPin": {
    "title": "Set a 6 digit PIN",
    "yourPin": "Your PIN"
  },
  "verifyPin": {
    "title": "Re-Enter PIN"
  },
  "confirmPin": {
    "title": "Enter PIN"
  },
  "goToSystemSecuritySettingsActionLabel": "Go to security",
  "enableSystemScreenLockFailedMessage": "Failed to enable screen lock",
  "initKeystoreFailureMessage": "Failed to init keystore",
  "pinLostForeverMessage": "You removed the screen lock, the PIN is lost",
  "enableScreenLockMessage":
<<<<<<< HEAD
    "Please enable lockscreen to use Celo. If you disable lock-screen in the future, you will need your backup key to access your account.",
=======
    "Please enable lockscreen to use {{appName}}. If you disable lock-screen in the future, you will need your backup key to access your account.",
>>>>>>> 6e96d6e1
  "importContactsPermission": {
    "title": "Import Contacts",
    "0":
      "Connecting your address book makes it easy to send and request payments with your friends. Otherwise, you’ll have to enter their info individually.",
    "1": "Don’t worry—connecting does not send invites to your contacts.",
    "enable": "Enable Contact Access",
    "loading": "Finding friends on {{appName}}..."
  }
}<|MERGE_RESOLUTION|>--- conflicted
+++ resolved
@@ -1,5 +1,4 @@
 {
-  "chooseLanguage": "Choose Language",
   "continue": "Continue",
   "welcomeCelo": "Welcome to {{appName}}",
   "chooseCountryCode": "Country Code",
@@ -10,9 +9,8 @@
     "title": "Terms",
     "heading1": "Data and Privacy",
     "heading2": "About Celo Assets",
-    "privacy":
-      "By joining this network, you give us permission to collect anonymous information about how you use the app. Additionally, if you verify your phone number, an obfuscated copy of it will be stored on the Celo Network. Learn more at <0>celo.org/terms</0> ",
-    "goldDisclaimer": "Please be aware that cGld is a digital asset whose value is not related to the value of physical gold.  Both cUSD and cGld are part of a new asset class and present a risk of financial loss.  Carefully consider your financial circumstances and tolerance for financial risk before purchasing either cGld or cUSD."
+    "privacy": "By joining this network, you give us permission to collect anonymous information about how you use the app. Additionally, if you verify your phone number, an obfuscated copy of it will be stored on the Celo Network. Learn more at <0>celo.org/terms</0> ",
+    "goldDisclaimer": "Please be aware that both cUSD and CELO are part of a new asset class and present a risk of financial loss.  Carefully consider your financial circumstances and tolerance for financial risk before purchasing either CELO or cUSD."
   },
   "fullName": "Full Name",
   "fullNamePlaceholder": "First Last",
@@ -34,15 +32,10 @@
   "initKeystoreFailureMessage": "Failed to init keystore",
   "pinLostForeverMessage": "You removed the screen lock, the PIN is lost",
   "enableScreenLockMessage":
-<<<<<<< HEAD
-    "Please enable lockscreen to use Celo. If you disable lock-screen in the future, you will need your backup key to access your account.",
-=======
     "Please enable lockscreen to use {{appName}}. If you disable lock-screen in the future, you will need your backup key to access your account.",
->>>>>>> 6e96d6e1
   "importContactsPermission": {
     "title": "Import Contacts",
-    "0":
-      "Connecting your address book makes it easy to send and request payments with your friends. Otherwise, you’ll have to enter their info individually.",
+    "0": "Connecting your address book makes it easy to send and request payments with your friends. Otherwise, you’ll have to enter their info individually.",
     "1": "Don’t worry—connecting does not send invites to your contacts.",
     "enable": "Enable Contact Access",
     "loading": "Finding friends on {{appName}}..."
