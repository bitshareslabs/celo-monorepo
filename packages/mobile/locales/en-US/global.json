--- conflicted
+++ resolved
@@ -153,9 +153,6 @@
     "twenty-ninth",
     "thirtieth"
   ],
-<<<<<<< HEAD
-  "home": "Home"
-=======
   "addressValidationError": "The account information entered was not valid",
   "addressValidationNoMatch": "The account information entered does not match any associated with your contact",
   "addressValidationFullPoorlyFormatted": "Account numbers begin with \"0x\", contain only numbers and letters, and are 42 characters long. Press the link below for help",
@@ -163,6 +160,6 @@
   "addressValidationFullOwnAddress": "Please enter your contact's account number, not your own. Press the link below for help",
   "addressValidationPartialOwnAddress": "Please enter the last 4 digits of your contact's account number, not your own. Press the link below for help",
   "helpFindAccount": "Help your contact find their account number",
-  "close": "Close"
->>>>>>> 30ffcce7
+  "close": "Close",
+  "home": "Home"
 }