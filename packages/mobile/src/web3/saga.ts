--- conflicted
+++ resolved
@@ -42,13 +42,8 @@
   currentAccountSelector,
   fornoSelector,
 } from 'src/web3/selectors'
-<<<<<<< HEAD
 import { getLatestBlock, isAccountLocked } from 'src/web3/utils'
-import { Block } from 'web3/eth/types'
-=======
-import { getAccountAddressFromPrivateKey, getLatestBlock, isAccountLocked } from 'src/web3/utils'
 import { Block } from 'web3-eth'
->>>>>>> eba4626a
 
 const TAG = 'web3/saga'
 
