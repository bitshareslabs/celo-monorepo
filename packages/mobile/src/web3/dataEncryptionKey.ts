/**
 * Sagas and utils for handling DEK related tasks
 * Ideally all this code and the DEK state and logic would be moved out of the web3 dir
 * but keeping it here for now since that's where other account state is
 */

import { Result } from '@celo/base'
import { CeloTransactionObject, ContractKit, OdisUtils } from '@celo/contractkit'
import { AuthSigner } from '@celo/contractkit/lib/identity/odis/query'
import { UnlockableWallet } from '@celo/contractkit/lib/wallets/wallet'
import { AccountsWrapper } from '@celo/contractkit/lib/wrappers/Accounts'
import { MetaTransactionWalletWrapper } from '@celo/contractkit/lib/wrappers/MetaTransactionWallet'
import { FetchError, TxError } from '@celo/komencikit/src/errors'
import { KomenciKit } from '@celo/komencikit/src/kit'
import { ensureLeading0x, eqAddress, hexToBuffer } from '@celo/utils/src/address'
import { CURRENCY_ENUM } from '@celo/utils/src/currencies'
import { compressedPubKey, deriveDek } from '@celo/utils/src/dataEncryptionKey'
import * as bip39 from 'react-native-bip39'
import { call, put, select } from 'redux-saga/effects'
import { uploadProfileInfo } from 'src/account/profileInfo'
import { OnboardingEvents } from 'src/analytics/Events'
import ValoraAnalytics from 'src/analytics/ValoraAnalytics'
import { ErrorMessages } from 'src/app/ErrorMessages'
import { features } from 'src/flags'
<<<<<<< HEAD
import { FetchDataEncryptionKeyAction, updateAddressDekMap } from 'src/identity/actions'
import { getPasswordSaga } from 'src/pincode/authentication'
=======
import {
  FetchDataEncryptionKeyAction,
  updateAddressDekMap,
  updateWalletToAccountAddress,
} from 'src/identity/actions'
import { walletToAccountAddressSelector, WalletToAccountAddressType } from 'src/identity/reducer'
>>>>>>> 220441ef
import { getCurrencyAddress } from 'src/tokens/saga'
import { sendTransaction } from 'src/transactions/send'
import { newTransactionContext } from 'src/transactions/types'
import Logger from 'src/utils/Logger'
import { registerDataEncryptionKey, setDataEncryptionKey } from 'src/web3/actions'
<<<<<<< HEAD
import { getContractKit, getContractKitAsync, getWallet } from 'src/web3/contracts'
import { getConnectedUnlockedAccount } from 'src/web3/saga'
import { dataEncryptionKeySelector, isDekRegisteredSelector } from 'src/web3/selectors'
=======
import { getContractKit, getContractKitAsync } from 'src/web3/contracts'
import { getAccountAddress, getConnectedUnlockedAccount } from 'src/web3/saga'
import {
  dataEncryptionKeySelector,
  isDekRegisteredSelector,
  mtwAddressSelector,
} from 'src/web3/selectors'
>>>>>>> 220441ef
import { estimateGas } from 'src/web3/utils'
import { TransactionReceipt } from 'web3-core'

const TAG = 'web3/dataEncryptionKey'
const PLACEHOLDER_DEK = '0x02c9cacca8c5c5ebb24dc6080a933f6d52a072136a069083438293d71da36049dc'

export function* fetchDataEncryptionKeyWrapper({ address }: FetchDataEncryptionKeyAction) {
  yield call(doFetchDataEncryptionKey, address)
}

export function* doFetchDataEncryptionKey(walletAddress: string) {
  // TODO consider caching here
  // We could use the values in the DekMap instead of looking up each time
  // But Deks can change, how should we invalidate the cache?

  const contractKit = yield call(getContractKit)
  const accountsWrapper: AccountsWrapper = yield call([
    contractKit.contracts,
    contractKit.contracts.getAccounts,
  ])
  const walletToAccountAddress: WalletToAccountAddressType = yield select(
    walletToAccountAddressSelector
  )
  const accountAddress = walletToAccountAddress[walletAddress] ?? walletAddress
  const dek: string = yield call(accountsWrapper.getDataEncryptionKey, accountAddress)
  yield put(updateAddressDekMap(accountAddress, dek || null))
  return !dek ? null : hexToBuffer(dek)
}

export function* createAccountDek(mnemonic: string) {
  if (!mnemonic) {
    throw new Error('Cannot generate DEK with empty mnemonic')
  }
  const { privateKey } = yield call(deriveDek, mnemonic, bip39)
  const newDek = ensureLeading0x(privateKey)
  yield put(setDataEncryptionKey(newDek))
  return newDek
}

function* sendUserFundedSetAccountTx(
  contractKit: ContractKit,
  accountsWrapper: AccountsWrapper,
  publicDataKey: string,
  accountAddress: string,
  walletAddress: string
) {
  const mtwAddressCreated: boolean = !!(yield select(mtwAddressSelector))
  // Generate and send a transaction to set the DEK on-chain.
  let setAccountTx = accountsWrapper.setAccount('', publicDataKey, walletAddress)
  const context = newTransactionContext(TAG, 'Set wallet address & DEK')
  // If MTW has been created, route the user's DEK/wallet registration through it
  // because accountAddress is determined by msg.sender. Else, do it normally
  if (mtwAddressCreated) {
    const mtwWrapper: MetaTransactionWalletWrapper = yield call(
      [contractKit.contracts, contractKit.contracts.getMetaTransactionWallet],
      accountAddress
    )

    const proofOfPossession: {
      v: number
      r: string
      s: string
    } = yield call(
      [accountsWrapper, accountsWrapper.generateProofOfKeyPossession],
      accountAddress,
      walletAddress
    )

    setAccountTx = accountsWrapper.setAccount('', publicDataKey, walletAddress, proofOfPossession)

    const setAccountTxViaMTW: CeloTransactionObject<string> = yield call(
      [mtwWrapper, mtwWrapper.signAndExecuteMetaTransaction],
      setAccountTx.txo
    )
    yield call(sendTransaction, setAccountTxViaMTW.txo, walletAddress, context)
  } else {
    yield call(sendTransaction, setAccountTx.txo, walletAddress, context)
  }
  yield put(updateWalletToAccountAddress({ [walletAddress]: accountAddress }))
}

// Register the address and DEK with the Accounts contract
// A no-op if registration has already been done
// pendingMtwAddress is only passed during feeless verification flow
export function* registerAccountDek(walletAddress: string) {
  try {
    const isAlreadyRegistered = yield select(isDekRegisteredSelector)
    if (isAlreadyRegistered) {
      yield call(uploadProfileInfo)
      return
    }
    ValoraAnalytics.track(OnboardingEvents.account_dek_register_start)

    Logger.debug(
      `${TAG}@registerAccountDek`,
      'Setting wallet address and public data encryption key'
    )

    yield call(getConnectedUnlockedAccount)
    ValoraAnalytics.track(OnboardingEvents.account_dek_register_account_unlocked)

    const privateDataKey: string | null = yield select(dataEncryptionKeySelector)
    if (!privateDataKey) {
      throw new Error('No data key in store. Should never happen.')
    }

    const publicDataKey = compressedPubKey(hexToBuffer(privateDataKey))

    const contractKit = yield call(getContractKit)
    const accountsWrapper: AccountsWrapper = yield call([
      contractKit.contracts,
      contractKit.contracts.getAccounts,
    ])

    const accountAddress: string = yield call(getAccountAddress)

    const upToDate: boolean = yield call(
      isAccountUpToDate,
      accountsWrapper,
      accountAddress,
      walletAddress,
      publicDataKey
    )
    ValoraAnalytics.track(OnboardingEvents.account_dek_register_account_checked)

    if (upToDate) {
      Logger.debug(`${TAG}@registerAccountDek`, 'Address and DEK up to date, skipping.')
      yield put(registerDataEncryptionKey())
      ValoraAnalytics.track(OnboardingEvents.account_dek_register_complete, {
        newRegistration: false,
      })
      return
    }

    yield call(
      sendUserFundedSetAccountTx,
      contractKit,
      accountsWrapper,
      publicDataKey,
      accountAddress,
      walletAddress
    )

    // TODO: Make sure this action is also triggered after the DEK registration
    // that will happen via Komenci
    yield put(registerDataEncryptionKey())
    ValoraAnalytics.track(OnboardingEvents.account_dek_register_complete, {
      newRegistration: true,
    })

    // yield call([contractKit, "addAccount"], privateDataKey)
    // TODO: add DEK to wallet for users that have already registered DEK
    const wallet: UnlockableWallet = yield call(getWallet)
    const password: string = yield call(getPasswordSaga, account, false, true)
    try {
      yield call([wallet, wallet.addAccount], privateDataKey, password)
    } catch (e) {
      if (e === ErrorMessages.GETH_ACCOUNT_ALREADY_EXISTS) {
        Logger.warn(TAG + '@registerAccountDek', 'Attempted to import same DEK account')
      } else {
        Logger.error(TAG + '@registerAccountDek', 'Error importing raw key')
        throw e
      }
    }
    yield call(uploadProfileInfo)
  } catch (error) {
    // DEK registration failures are not considered fatal. Swallow the error and allow calling saga to proceed.
    // Registration will be re-attempted on next payment send
    Logger.error(`${TAG}@registerAccountDek`, 'Failure registering DEK', error)
  }
}

// Unlike normal DEK registration, registration via Komenci should be considered fatal. If there
// is no on-chain mapping of accountAddresss => walletAddress, then senders will erroneously
// send to MTW instead of EOA. A no-op if registration has already been done
export function* registerWalletAndDekViaKomenci(
  komenciKit: KomenciKit,
  accountAddress: string,
  walletAddress: string
) {
  ValoraAnalytics.track(OnboardingEvents.account_dek_register_start, { feeless: true })

  Logger.debug(
    `${TAG}@registerAccountDekViaKomenci`,
    'Setting wallet address and public data encryption key'
  )

  yield call(getConnectedUnlockedAccount)
  ValoraAnalytics.track(OnboardingEvents.account_dek_register_account_unlocked, { feeless: true })

  const privateDataKey: string | null = yield select(dataEncryptionKeySelector)
  if (!privateDataKey) {
    throw new Error('No data key in store. Should never happen.')
  }

  const publicDataKey = compressedPubKey(hexToBuffer(privateDataKey))

  const contractKit = yield call(getContractKit)
  const accountsWrapper: AccountsWrapper = yield call([
    contractKit.contracts,
    contractKit.contracts.getAccounts,
  ])

  const upToDate: boolean = yield call(
    isAccountUpToDate,
    accountsWrapper,
    accountAddress,
    walletAddress,
    publicDataKey
  )
  ValoraAnalytics.track(OnboardingEvents.account_dek_register_account_checked, { feeless: true })

  if (upToDate) {
    Logger.debug(`${TAG}@registerAccountDekViaKomenci`, 'Address and DEK up to date, skipping.')
    yield put(registerDataEncryptionKey())
    ValoraAnalytics.track(OnboardingEvents.account_dek_register_complete, {
      newRegistration: false,
      feeless: true,
    })
    return
  }

  const accountName = ''

  Logger.debug(
    TAG,
    '@registerAccountDekViaKomenci Passed params:',
    accountAddress,
    walletAddress,
    publicDataKey
  )

  const setAccountResult: Result<TransactionReceipt, FetchError | TxError> = yield call(
    [komenciKit, komenciKit.setAccount],
    accountAddress,
    accountName,
    publicDataKey,
    walletAddress
  )

  if (!setAccountResult.ok) {
    Logger.debug(TAG, '@registerAccountDekViaKomenci Error:', setAccountResult.error.message)
    throw setAccountResult.error
  }

  yield put(updateWalletToAccountAddress({ [walletAddress.toLowerCase()]: accountAddress }))
  yield put(registerDataEncryptionKey())
  ValoraAnalytics.track(OnboardingEvents.account_dek_register_complete, {
    newRegistration: true,
    feeless: true,
  })
}

// Check if account address and DEK match what's in
// the Accounts contract
export async function isAccountUpToDate(
  accountsWrapper: AccountsWrapper,
  accountAddress: string,
  walletAddress: string,
  dataKey: string
) {
  if (!accountAddress || !dataKey) {
    return false
  }

  const [onchainWalletAddress, onchainDEK] = await Promise.all([
    accountsWrapper.getWalletAddress(accountAddress),
    accountsWrapper.getDataEncryptionKey(accountAddress),
  ])
  Logger.debug(`${TAG}/isAccountUpToDate`, `DEK associated with account ${onchainDEK}`)
  return (
    onchainWalletAddress &&
    onchainDEK &&
    eqAddress(onchainWalletAddress, walletAddress) &&
    eqAddress(onchainDEK, dataKey)
  )
}

export async function getRegisterDekTxGas(account: string, currency: CURRENCY_ENUM) {
  try {
    Logger.debug(`${TAG}/getRegisterDekTxGas`, 'Getting gas estimate for tx')
    const contractKit = await getContractKitAsync()
    const Accounts = await contractKit.contracts.getAccounts()
    const tx = Accounts.setAccount('', PLACEHOLDER_DEK, account)
    const txParams = { from: account, feeCurrency: await getCurrencyAddress(currency) }
    const gas = await estimateGas(tx.txo, txParams)
    Logger.debug(`${TAG}/getRegisterDekTxGas`, `Estimated gas of ${gas.toString()}`)
    return gas
  } catch (error) {
    Logger.warn(`${TAG}/getRegisterDekTxGas`, 'Failed to estimate DEK tx gas', error)
    throw Error(ErrorMessages.INSUFFICIENT_BALANCE)
  }
}

export function* getAuthSignerForAccount(accountAddress: string, walletAddress: string) {
  const contractKit = yield call(getContractKit)

  if (features.PNP_USE_DEK_FOR_AUTH) {
    // Use the DEK for authentication if the current DEK is registered with this account
    const accountsWrapper: AccountsWrapper = yield call([
      contractKit.contracts,
      contractKit.contracts.getAccounts,
    ])
    const privateDataKey: string | null = yield select(dataEncryptionKeySelector)
    if (!privateDataKey) {
      Logger.error(TAG + '/getAuthSignerForAccount', 'Missing comment key, should never happen.')
    } else {
      const publicDataKey = compressedPubKey(hexToBuffer(privateDataKey))
      const upToDate: boolean = yield call(
        isAccountUpToDate,
        accountsWrapper,
        accountAddress,
        walletAddress,
        publicDataKey
      )
      if (!upToDate) {
        Logger.error(TAG + '/getAuthSignerForAccount', `DEK mismatch.`)
      } else {
        Logger.info(TAG + '/getAuthSignerForAccount', 'Using DEK for authentication')
        const encyptionKeySigner: AuthSigner = {
          authenticationMethod: OdisUtils.Query.AuthenticationMethod.ENCRYPTION_KEY,
          rawKey: privateDataKey,
        }
        return encyptionKeySigner
      }
    }
  }

  // Fallback to using wallet key
  Logger.info(TAG + '/getAuthSignerForAccount', 'Using wallet key for authentication')
  const walletKeySigner: AuthSigner = {
    authenticationMethod: OdisUtils.Query.AuthenticationMethod.WALLET_KEY,
    contractKit,
  }
  return walletKeySigner
}<|MERGE_RESOLUTION|>--- conflicted
+++ resolved
@@ -22,35 +22,25 @@
 import ValoraAnalytics from 'src/analytics/ValoraAnalytics'
 import { ErrorMessages } from 'src/app/ErrorMessages'
 import { features } from 'src/flags'
-<<<<<<< HEAD
-import { FetchDataEncryptionKeyAction, updateAddressDekMap } from 'src/identity/actions'
-import { getPasswordSaga } from 'src/pincode/authentication'
-=======
 import {
   FetchDataEncryptionKeyAction,
   updateAddressDekMap,
   updateWalletToAccountAddress,
 } from 'src/identity/actions'
 import { walletToAccountAddressSelector, WalletToAccountAddressType } from 'src/identity/reducer'
->>>>>>> 220441ef
+import { getPasswordSaga } from 'src/pincode/authentication'
 import { getCurrencyAddress } from 'src/tokens/saga'
 import { sendTransaction } from 'src/transactions/send'
 import { newTransactionContext } from 'src/transactions/types'
 import Logger from 'src/utils/Logger'
 import { registerDataEncryptionKey, setDataEncryptionKey } from 'src/web3/actions'
-<<<<<<< HEAD
 import { getContractKit, getContractKitAsync, getWallet } from 'src/web3/contracts'
-import { getConnectedUnlockedAccount } from 'src/web3/saga'
-import { dataEncryptionKeySelector, isDekRegisteredSelector } from 'src/web3/selectors'
-=======
-import { getContractKit, getContractKitAsync } from 'src/web3/contracts'
 import { getAccountAddress, getConnectedUnlockedAccount } from 'src/web3/saga'
 import {
   dataEncryptionKeySelector,
   isDekRegisteredSelector,
   mtwAddressSelector,
 } from 'src/web3/selectors'
->>>>>>> 220441ef
 import { estimateGas } from 'src/web3/utils'
 import { TransactionReceipt } from 'web3-core'
 
@@ -204,7 +194,7 @@
     // yield call([contractKit, "addAccount"], privateDataKey)
     // TODO: add DEK to wallet for users that have already registered DEK
     const wallet: UnlockableWallet = yield call(getWallet)
-    const password: string = yield call(getPasswordSaga, account, false, true)
+    const password: string = yield call(getPasswordSaga, walletAddress, false, true)
     try {
       yield call([wallet, wallet.addAccount], privateDataKey, password)
     } catch (e) {
