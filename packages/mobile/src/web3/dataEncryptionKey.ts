/**
 * Sagas and utils for handling DEK related tasks
 * Ideally all this code and the DEK state and logic would be moved out of the web3 dir
 * but keeping it here for now since that's where other account state is
 */

<<<<<<< HEAD
import { Result } from '@celo/base'
import { CeloTransactionObject, OdisUtils } from '@celo/contractkit'
import { AuthSigner } from '@celo/contractkit/lib/identity/odis/query'
import { AccountsWrapper } from '@celo/contractkit/lib/wrappers/Accounts'
import { MetaTransactionWalletWrapper } from '@celo/contractkit/lib/wrappers/MetaTransactionWallet'
import { FetchError, TxError } from '@celo/komencikit/src/errors'
import { KomenciKit } from '@celo/komencikit/src/kit'
=======
import { CeloTransactionObject, ContractKit, OdisUtils } from '@celo/contractkit'
import { AuthSigner } from '@celo/contractkit/lib/identity/odis/query'
import { AccountsWrapper } from '@celo/contractkit/lib/wrappers/Accounts'
import { MetaTransactionWalletWrapper } from '@celo/contractkit/lib/wrappers/MetaTransactionWallet'
>>>>>>> d8bf5432
import { ensureLeading0x, eqAddress, hexToBuffer } from '@celo/utils/src/address'
import { CURRENCY_ENUM } from '@celo/utils/src/currencies'
import { compressedPubKey, deriveDek } from '@celo/utils/src/dataEncryptionKey'
import * as bip39 from 'react-native-bip39'
import { call, put, select } from 'redux-saga/effects'
import { OnboardingEvents } from 'src/analytics/Events'
import ValoraAnalytics from 'src/analytics/ValoraAnalytics'
import { ErrorMessages } from 'src/app/ErrorMessages'
import { features } from 'src/flags'
import {
  FetchDataEncryptionKeyAction,
  updateAddressDekMap,
  updateWalletToAccountAddress,
} from 'src/identity/actions'
import { walletToAccountAddressSelector, WalletToAccountAddressType } from 'src/identity/reducer'
import { getCurrencyAddress } from 'src/tokens/saga'
import { sendTransaction } from 'src/transactions/send'
import { newTransactionContext } from 'src/transactions/types'
import Logger from 'src/utils/Logger'
import { registerDataEncryptionKey, setDataEncryptionKey } from 'src/web3/actions'
import { getContractKit, getContractKitAsync } from 'src/web3/contracts'
<<<<<<< HEAD
import { getConnectedUnlockedAccount } from 'src/web3/saga'
=======
import { getAccountAddress, getConnectedUnlockedAccount } from 'src/web3/saga'
>>>>>>> d8bf5432
import {
  dataEncryptionKeySelector,
  isDekRegisteredSelector,
  mtwAddressSelector,
} from 'src/web3/selectors'
import { estimateGas } from 'src/web3/utils'
import { TransactionReceipt } from 'web3-core'

const TAG = 'web3/dataEncryptionKey'
const PLACEHOLDER_DEK = '0x02c9cacca8c5c5ebb24dc6080a933f6d52a072136a069083438293d71da36049dc'

export function* fetchDataEncryptionKeyWrapper({ address }: FetchDataEncryptionKeyAction) {
  yield call(doFetchDataEncryptionKey, address)
}

export function* doFetchDataEncryptionKey(walletAddress: string) {
  // TODO consider caching here
  // We could use the values in the DekMap instead of looking up each time
  // But Deks can change, how should we invalidate the cache?

  const contractKit = yield call(getContractKit)
  const accountsWrapper: AccountsWrapper = yield call([
    contractKit.contracts,
    contractKit.contracts.getAccounts,
  ])
  const walletToAccountAddress: WalletToAccountAddressType = yield select(
    walletToAccountAddressSelector
  )
<<<<<<< HEAD
  const accountAddress = walletToAccountAddress[walletAddress] || walletAddress
=======
  const accountAddress = walletToAccountAddress[walletAddress] ?? walletAddress
>>>>>>> d8bf5432
  const dek: string = yield call(accountsWrapper.getDataEncryptionKey, accountAddress)
  yield put(updateAddressDekMap(accountAddress, dek || null))
  return !dek ? null : hexToBuffer(dek)
}

export function* createAccountDek(mnemonic: string) {
  if (!mnemonic) {
    throw new Error('Cannot generate DEK with empty mnemonic')
  }
  const { privateKey } = yield call(deriveDek, mnemonic, bip39)
  const newDek = ensureLeading0x(privateKey)
  yield put(setDataEncryptionKey(newDek))
  return newDek
}

function* sendUserFundedSetAccountTx(
  contractKit: ContractKit,
  accountsWrapper: AccountsWrapper,
  publicDataKey: string,
  accountAddress: string,
  walletAddress: string
) {
  const mtwAddressCreated: boolean = !!(yield select(mtwAddressSelector))
  // Generate and send a transaction to set the DEK on-chain.
  let setAccountTx = accountsWrapper.setAccount('', publicDataKey, walletAddress)
  const context = newTransactionContext(TAG, 'Set wallet address & DEK')
  // If MTW has been created, route the user's DEK/wallet registration through it
  // because accountAddress is determined by msg.sender. Else, do it normally
  if (mtwAddressCreated) {
    const mtwWrapper: MetaTransactionWalletWrapper = yield call(
      [contractKit.contracts, contractKit.contracts.getMetaTransactionWallet],
      accountAddress
    )

    const proofOfPossession: {
      v: number
      r: string
      s: string
    } = yield call(
      [accountsWrapper, accountsWrapper.generateProofOfKeyPossession],
      accountAddress,
      walletAddress
    )

    setAccountTx = accountsWrapper.setAccount('', publicDataKey, walletAddress, proofOfPossession)

    const setAccountTxViaMTW: CeloTransactionObject<string> = yield call(
      [mtwWrapper, mtwWrapper.signAndExecuteMetaTransaction],
      setAccountTx.txo
    )
    yield call(sendTransaction, setAccountTxViaMTW.txo, walletAddress, context)
  } else {
    yield call(sendTransaction, setAccountTx.txo, walletAddress, context)
  }
  yield put(updateWalletToAccountAddress({ [walletAddress]: accountAddress }))
}

// Register the address and DEK with the Accounts contract
// A no-op if registration has already been done
<<<<<<< HEAD
// pendingMtwAddress is only passed during feeless verification flow
=======
>>>>>>> d8bf5432
export function* registerAccountDek(walletAddress: string) {
  try {
    const isAlreadyRegistered = yield select(isDekRegisteredSelector)
    if (isAlreadyRegistered) {
      return
    }
    ValoraAnalytics.track(OnboardingEvents.account_dek_register_start)

    Logger.debug(
      `${TAG}@registerAccountDek`,
      'Setting wallet address and public data encryption key'
    )

    yield call(getConnectedUnlockedAccount)
    ValoraAnalytics.track(OnboardingEvents.account_dek_register_account_unlocked)

    const privateDataKey: string | null = yield select(dataEncryptionKeySelector)
    if (!privateDataKey) {
      throw new Error('No data key in store. Should never happen.')
    }

    const publicDataKey = compressedPubKey(hexToBuffer(privateDataKey))

    const contractKit = yield call(getContractKit)
    const accountsWrapper: AccountsWrapper = yield call([
      contractKit.contracts,
      contractKit.contracts.getAccounts,
    ])

<<<<<<< HEAD
    const mtwAddress: string | null = yield select(mtwAddressSelector)
    const accountAddress: string = mtwAddress || walletAddress
=======
    const accountAddress: string = yield call(getAccountAddress)
>>>>>>> d8bf5432

    const upToDate: boolean = yield call(
      isAccountUpToDate,
      accountsWrapper,
      accountAddress,
      walletAddress,
      publicDataKey
    )
    ValoraAnalytics.track(OnboardingEvents.account_dek_register_account_checked)

    if (upToDate) {
      Logger.debug(`${TAG}@registerAccountDek`, 'Address and DEK up to date, skipping.')
      yield put(registerDataEncryptionKey())
      ValoraAnalytics.track(OnboardingEvents.account_dek_register_complete, {
        newRegistration: false,
      })
      return
    }

<<<<<<< HEAD
    // Generate and send a transaction to set the DEK on-chain.
    let setAccountTx = accountsWrapper.setAccount('', publicDataKey, walletAddress)
    const context = newTransactionContext(TAG, 'Set wallet address & DEK')
    // If MTW has been created, route the user's DEK/wallet registration through it
    // because accountAddress is determined by msg.sender
    if (mtwAddress) {
      try {
        const mtwWrapper: MetaTransactionWalletWrapper = yield call(
          [contractKit.contracts, contractKit.contracts.getMetaTransactionWallet],
          mtwAddress
        )

        const proofOfPossession: {
          v: number
          r: string
          s: string
        } = yield call(accountsWrapper.generateProofOfKeyPossession, mtwAddress, walletAddress)

        // TODO: There should be a branching off point here depending on if there
        // is an active Komenci session (i.e., submit through KomenciKit or not)

        setAccountTx = accountsWrapper.setAccount(
          '',
          publicDataKey,
          walletAddress,
          proofOfPossession
        )

        const setAccountTxViaMTW: CeloTransactionObject<string> = yield call(
          mtwWrapper.signAndExecuteMetaTransaction,
          setAccountTx.txo
        )
        yield call(sendTransaction, setAccountTxViaMTW.txo, walletAddress, context)
        yield put(updateWalletToAccountAddress({ [walletAddress.toLowerCase()]: mtwAddress }))
      } catch (error) {
        Logger.debug(
          `${TAG}@registerAccountDek`,
          'Failed to register via the MTW, will attempt with EOA. Error: ',
          error
        )
        yield call(sendTransaction, setAccountTx.txo, walletAddress, context)
      }
    } else {
      yield call(sendTransaction, setAccountTx.txo, walletAddress, context)
    }

=======
    yield call(
      sendUserFundedSetAccountTx,
      contractKit,
      accountsWrapper,
      publicDataKey,
      accountAddress,
      walletAddress
    )

>>>>>>> d8bf5432
    // TODO: Make sure this action is also triggered after the DEK registration
    // that will happen via Komenci
    yield put(registerDataEncryptionKey())
    ValoraAnalytics.track(OnboardingEvents.account_dek_register_complete, {
      newRegistration: true,
    })
  } catch (error) {
    // DEK registration failures are not considered fatal. Swallow the error and allow calling saga to proceed.
    // Registration will be re-attempted on next payment send
    Logger.error(`${TAG}@registerAccountDek`, 'Failure registering DEK', error)
  }
}

// Unlike normal DEK registration, registration via Komenci should be considered fatal. If there
// is no on-chain mapping of accountAddresss => walletAddress, then senders will erroneously
// send to MTW instead of EOA. A no-op if registration has already been done
export function* registerWalletAndDekViaKomenci(
  komenciKit: KomenciKit,
  accountAddress: string,
  walletAddress: string
) {
  ValoraAnalytics.track(OnboardingEvents.account_dek_register_start)

  Logger.debug(
    `${TAG}@registerAccountDekViaKomenci`,
    'Setting wallet address and public data encryption key'
  )

  yield call(getConnectedUnlockedAccount)
  ValoraAnalytics.track(OnboardingEvents.account_dek_register_account_unlocked)

  const privateDataKey: string | null = yield select(dataEncryptionKeySelector)
  if (!privateDataKey) {
    throw new Error('No data key in store. Should never happen.')
  }

  const publicDataKey = compressedPubKey(hexToBuffer(privateDataKey))

  const contractKit = yield call(getContractKit)
  const accountsWrapper: AccountsWrapper = yield call([
    contractKit.contracts,
    contractKit.contracts.getAccounts,
  ])

  const upToDate: boolean = yield call(
    isAccountUpToDate,
    accountsWrapper,
    accountAddress,
    walletAddress,
    publicDataKey
  )
  ValoraAnalytics.track(OnboardingEvents.account_dek_register_account_checked)

  if (upToDate) {
    Logger.debug(`${TAG}@registerAccountDekViaKomenci`, 'Address and DEK up to date, skipping.')
    yield put(registerDataEncryptionKey())
    ValoraAnalytics.track(OnboardingEvents.account_dek_register_complete, {
      newRegistration: false,
    })
    return
  }

  const accountName = ''

  Logger.debug(
    TAG,
    '@registerAccountDekViaKomenci Passed params:',
    accountAddress,
    walletAddress,
    publicDataKey
  )

  const proofOfPossession: {
    v: number
    r: string
    s: string
  } = yield call(
    [accountsWrapper, accountsWrapper.generateProofOfKeyPossession],
    accountAddress,
    walletAddress
  )

  const setAccountResult: Result<TransactionReceipt, FetchError | TxError> = yield call(
    [komenciKit, komenciKit.setAccount],
    accountAddress,
    accountName,
    publicDataKey,
    walletAddress,
    proofOfPossession
  )

  if (!setAccountResult.ok) {
    Logger.debug(TAG, '@registerAccountDekViaKomenci Error:', setAccountResult.error.message)
    Logger.debug(
      TAG,
      '@registerAccountDekViaKomenci Passed params:',
      accountAddress,
      walletAddress,
      publicDataKey,
      JSON.stringify(proofOfPossession)
    )
    throw setAccountResult.error
  }

  yield put(updateWalletToAccountAddress({ [walletAddress.toLowerCase()]: accountAddress }))
  yield put(registerDataEncryptionKey())
  ValoraAnalytics.track(OnboardingEvents.account_dek_register_complete, {
    newRegistration: true,
  })
}

// Check if account address and DEK match what's in
// the Accounts contract
export async function isAccountUpToDate(
  accountsWrapper: AccountsWrapper,
  accountAddress: string,
  walletAddress: string,
  dataKey: string
) {
  if (!accountAddress || !dataKey) {
    return false
  }

  const [onchainWalletAddress, onchainDEK] = await Promise.all([
    accountsWrapper.getWalletAddress(accountAddress),
    accountsWrapper.getDataEncryptionKey(accountAddress),
  ])
  Logger.debug(`${TAG}/isAccountUpToDate`, `DEK associated with account ${onchainDEK}`)
  return (
    onchainWalletAddress &&
    onchainDEK &&
    eqAddress(onchainWalletAddress, walletAddress) &&
    eqAddress(onchainDEK, dataKey)
  )
}

export async function getRegisterDekTxGas(account: string, currency: CURRENCY_ENUM) {
  try {
    Logger.debug(`${TAG}/getRegisterDekTxGas`, 'Getting gas estimate for tx')
    const contractKit = await getContractKitAsync()
    const Accounts = await contractKit.contracts.getAccounts()
    const tx = Accounts.setAccount('', PLACEHOLDER_DEK, account)
    const txParams = { from: account, feeCurrency: await getCurrencyAddress(currency) }
    const gas = await estimateGas(tx.txo, txParams)
    Logger.debug(`${TAG}/getRegisterDekTxGas`, `Estimated gas of ${gas.toString()}`)
    return gas
  } catch (error) {
    Logger.warn(`${TAG}/getRegisterDekTxGas`, 'Failed to estimate DEK tx gas', error)
    throw Error(ErrorMessages.INSUFFICIENT_BALANCE)
  }
}

export function* getAuthSignerForAccount(accountAddress: string, walletAddress: string) {
  const contractKit = yield call(getContractKit)

  if (features.PNP_USE_DEK_FOR_AUTH) {
    // Use the DEK for authentication if the current DEK is registered with this account
    const accountsWrapper: AccountsWrapper = yield call([
      contractKit.contracts,
      contractKit.contracts.getAccounts,
    ])
    const privateDataKey: string | null = yield select(dataEncryptionKeySelector)
    if (!privateDataKey) {
      Logger.error(TAG + '/getAuthSignerForAccount', 'Missing comment key, should never happen.')
    } else {
      const publicDataKey = compressedPubKey(hexToBuffer(privateDataKey))
      const upToDate: boolean = yield call(
        isAccountUpToDate,
        accountsWrapper,
        accountAddress,
        walletAddress,
        publicDataKey
      )
      if (!upToDate) {
        Logger.error(TAG + '/getAuthSignerForAccount', `DEK mismatch.`)
      } else {
        Logger.info(TAG + '/getAuthSignerForAccount', 'Using DEK for authentication')
        const encyptionKeySigner: AuthSigner = {
          authenticationMethod: OdisUtils.Query.AuthenticationMethod.ENCRYPTION_KEY,
          rawKey: privateDataKey,
        }
        return encyptionKeySigner
      }
    }
  }

  // Fallback to using wallet key
  Logger.info(TAG + '/getAuthSignerForAccount', 'Using wallet key for authentication')
  const walletKeySigner: AuthSigner = {
    authenticationMethod: OdisUtils.Query.AuthenticationMethod.WALLET_KEY,
    contractKit,
  }
  return walletKeySigner
}<|MERGE_RESOLUTION|>--- conflicted
+++ resolved
@@ -4,20 +4,13 @@
  * but keeping it here for now since that's where other account state is
  */
 
-<<<<<<< HEAD
 import { Result } from '@celo/base'
-import { CeloTransactionObject, OdisUtils } from '@celo/contractkit'
+import { CeloTransactionObject, ContractKit, OdisUtils } from '@celo/contractkit'
 import { AuthSigner } from '@celo/contractkit/lib/identity/odis/query'
 import { AccountsWrapper } from '@celo/contractkit/lib/wrappers/Accounts'
 import { MetaTransactionWalletWrapper } from '@celo/contractkit/lib/wrappers/MetaTransactionWallet'
 import { FetchError, TxError } from '@celo/komencikit/src/errors'
 import { KomenciKit } from '@celo/komencikit/src/kit'
-=======
-import { CeloTransactionObject, ContractKit, OdisUtils } from '@celo/contractkit'
-import { AuthSigner } from '@celo/contractkit/lib/identity/odis/query'
-import { AccountsWrapper } from '@celo/contractkit/lib/wrappers/Accounts'
-import { MetaTransactionWalletWrapper } from '@celo/contractkit/lib/wrappers/MetaTransactionWallet'
->>>>>>> d8bf5432
 import { ensureLeading0x, eqAddress, hexToBuffer } from '@celo/utils/src/address'
 import { CURRENCY_ENUM } from '@celo/utils/src/currencies'
 import { compressedPubKey, deriveDek } from '@celo/utils/src/dataEncryptionKey'
@@ -39,11 +32,7 @@
 import Logger from 'src/utils/Logger'
 import { registerDataEncryptionKey, setDataEncryptionKey } from 'src/web3/actions'
 import { getContractKit, getContractKitAsync } from 'src/web3/contracts'
-<<<<<<< HEAD
-import { getConnectedUnlockedAccount } from 'src/web3/saga'
-=======
 import { getAccountAddress, getConnectedUnlockedAccount } from 'src/web3/saga'
->>>>>>> d8bf5432
 import {
   dataEncryptionKeySelector,
   isDekRegisteredSelector,
@@ -72,11 +61,7 @@
   const walletToAccountAddress: WalletToAccountAddressType = yield select(
     walletToAccountAddressSelector
   )
-<<<<<<< HEAD
-  const accountAddress = walletToAccountAddress[walletAddress] || walletAddress
-=======
   const accountAddress = walletToAccountAddress[walletAddress] ?? walletAddress
->>>>>>> d8bf5432
   const dek: string = yield call(accountsWrapper.getDataEncryptionKey, accountAddress)
   yield put(updateAddressDekMap(accountAddress, dek || null))
   return !dek ? null : hexToBuffer(dek)
@@ -136,10 +121,7 @@
 
 // Register the address and DEK with the Accounts contract
 // A no-op if registration has already been done
-<<<<<<< HEAD
 // pendingMtwAddress is only passed during feeless verification flow
-=======
->>>>>>> d8bf5432
 export function* registerAccountDek(walletAddress: string) {
   try {
     const isAlreadyRegistered = yield select(isDekRegisteredSelector)
@@ -169,12 +151,7 @@
       contractKit.contracts.getAccounts,
     ])
 
-<<<<<<< HEAD
-    const mtwAddress: string | null = yield select(mtwAddressSelector)
-    const accountAddress: string = mtwAddress || walletAddress
-=======
     const accountAddress: string = yield call(getAccountAddress)
->>>>>>> d8bf5432
 
     const upToDate: boolean = yield call(
       isAccountUpToDate,
@@ -194,54 +171,6 @@
       return
     }
 
-<<<<<<< HEAD
-    // Generate and send a transaction to set the DEK on-chain.
-    let setAccountTx = accountsWrapper.setAccount('', publicDataKey, walletAddress)
-    const context = newTransactionContext(TAG, 'Set wallet address & DEK')
-    // If MTW has been created, route the user's DEK/wallet registration through it
-    // because accountAddress is determined by msg.sender
-    if (mtwAddress) {
-      try {
-        const mtwWrapper: MetaTransactionWalletWrapper = yield call(
-          [contractKit.contracts, contractKit.contracts.getMetaTransactionWallet],
-          mtwAddress
-        )
-
-        const proofOfPossession: {
-          v: number
-          r: string
-          s: string
-        } = yield call(accountsWrapper.generateProofOfKeyPossession, mtwAddress, walletAddress)
-
-        // TODO: There should be a branching off point here depending on if there
-        // is an active Komenci session (i.e., submit through KomenciKit or not)
-
-        setAccountTx = accountsWrapper.setAccount(
-          '',
-          publicDataKey,
-          walletAddress,
-          proofOfPossession
-        )
-
-        const setAccountTxViaMTW: CeloTransactionObject<string> = yield call(
-          mtwWrapper.signAndExecuteMetaTransaction,
-          setAccountTx.txo
-        )
-        yield call(sendTransaction, setAccountTxViaMTW.txo, walletAddress, context)
-        yield put(updateWalletToAccountAddress({ [walletAddress.toLowerCase()]: mtwAddress }))
-      } catch (error) {
-        Logger.debug(
-          `${TAG}@registerAccountDek`,
-          'Failed to register via the MTW, will attempt with EOA. Error: ',
-          error
-        )
-        yield call(sendTransaction, setAccountTx.txo, walletAddress, context)
-      }
-    } else {
-      yield call(sendTransaction, setAccountTx.txo, walletAddress, context)
-    }
-
-=======
     yield call(
       sendUserFundedSetAccountTx,
       contractKit,
@@ -251,7 +180,6 @@
       walletAddress
     )
 
->>>>>>> d8bf5432
     // TODO: Make sure this action is also triggered after the DEK registration
     // that will happen via Komenci
     yield put(registerDataEncryptionKey())
