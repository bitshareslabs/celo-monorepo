--- conflicted
+++ resolved
@@ -89,11 +89,7 @@
   let setAccountTx = accountsWrapper.setAccount('', publicDataKey, walletAddress)
   const context = newTransactionContext(TAG, 'Set wallet address & DEK')
   // If MTW has been created, route the user's DEK/wallet registration through it
-<<<<<<< HEAD
-  // because accountAddress is determined by msg.sender
-=======
   // because accountAddress is determined by msg.sender. Else, do it normally
->>>>>>> ab92579d
   if (mtwAddressCreated) {
     const mtwWrapper: MetaTransactionWalletWrapper = yield call(
       [contractKit.contracts, contractKit.contracts.getMetaTransactionWallet],
@@ -113,16 +109,6 @@
     setAccountTx = accountsWrapper.setAccount('', publicDataKey, walletAddress, proofOfPossession)
 
     const setAccountTxViaMTW: CeloTransactionObject<string> = yield call(
-<<<<<<< HEAD
-      mtwWrapper.signAndExecuteMetaTransaction,
-      setAccountTx.txo
-    )
-    yield call(sendTransaction, setAccountTxViaMTW.txo, walletAddress, context)
-    yield put(updateWalletToAccountAddress({ [walletAddress]: accountAddress }))
-  } else {
-    yield call(sendTransaction, setAccountTx.txo, walletAddress, context)
-  }
-=======
       [mtwWrapper, mtwWrapper.signAndExecuteMetaTransaction],
       setAccountTx.txo
     )
@@ -131,7 +117,6 @@
     yield call(sendTransaction, setAccountTx.txo, walletAddress, context)
   }
   yield put(updateWalletToAccountAddress({ [walletAddress]: accountAddress }))
->>>>>>> ab92579d
 }
 
 // Register the address and DEK with the Accounts contract
