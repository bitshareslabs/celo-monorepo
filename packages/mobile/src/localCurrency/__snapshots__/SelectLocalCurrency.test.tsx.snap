// Jest Snapshot v1, https://goo.gl/fbAQLP

exports[`SelectLocalCurrency renders correctly 1`] = `
<RCTScrollView
  data={
    Array [
      "USD",
      "CAD",
      "EUR",
      "MXN",
      "COP",
      "PHP",
      "LRD",
      "SLL",
      "KES",
      "UGX",
      "GHS",
      "NGN",
    ]
  }
  disableVirtualization={false}
  extraData="MXN"
  getItem={[Function]}
  getItemCount={[Function]}
  horizontal={false}
  initialNumToRender={10}
  keyExtractor={[Function]}
  maxToRenderPerBatch={10}
  onContentSizeChange={[Function]}
  onEndReachedThreshold={2}
  onLayout={[Function]}
  onMomentumScrollEnd={[Function]}
  onScroll={[Function]}
  onScrollBeginDrag={[Function]}
  onScrollEndDrag={[Function]}
  removeClippedSubviews={true}
  renderItem={[Function]}
  scrollEventThrottle={50}
  stickyHeaderIndices={Array []}
  style={Object {}}
  updateCellsBatchingPeriod={50}
  viewabilityConfigCallbackPairs={Array []}
  windowSize={21}
>
  <View>
<<<<<<< HEAD
    <View
      onLayout={[Function]}
      style={null}
    >
      <View
        accessible={true}
        focusable={true}
        nativeBackgroundAndroid={
=======
    <RNCSafeAreaView>
      <Text
        style={
>>>>>>> 6e96d6e1
          Object {
            "attribute": "selectableItemBackground",
            "type": "ThemeAttrAndroid",
          }
        }
        onClick={[Function]}
        onResponderGrant={[Function]}
        onResponderMove={[Function]}
        onResponderRelease={[Function]}
        onResponderTerminate={[Function]}
        onResponderTerminationRequest={[Function]}
        onStartShouldSetResponder={[Function]}
      >
        <View
          style={
            Object {
              "alignItems": "center",
              "borderBottomWidth": 1,
              "borderColor": "#EDEEEF",
              "flexDirection": "row",
              "marginLeft": 16,
              "paddingVertical": 14,
            }
          }
        >
          <View
            style={
              Object {
                "marginRight": 16,
              }
            }
          >
            <View
              style={
                Object {
                  "borderColor": "#9CA4A9",
                  "borderRadius": 12,
                  "borderWidth": 2,
                  "height": 24,
                  "paddingTop": 2,
                  "width": 24,
                }
              }
            />
          </View>
          <Text
            numberOfLines={1}
            style={
              Object {
                "color": "#2E3338",
                "flex": 1,
                "fontFamily": "Inter-Regular",
                "fontSize": 16,
                "lineHeight": 22,
                "marginRight": 16,
              }
            }
          >
            USD
          </Text>
        </View>
      </View>
    </View>
    <View
      onLayout={[Function]}
      style={null}
    >
      <View
        accessible={true}
        focusable={true}
        nativeBackgroundAndroid={
          Object {
            "attribute": "selectableItemBackground",
            "type": "ThemeAttrAndroid",
          }
        }
        onClick={[Function]}
        onResponderGrant={[Function]}
        onResponderMove={[Function]}
        onResponderRelease={[Function]}
        onResponderTerminate={[Function]}
        onResponderTerminationRequest={[Function]}
        onStartShouldSetResponder={[Function]}
      >
        <View
          style={
            Object {
              "alignItems": "center",
              "borderBottomWidth": 1,
              "borderColor": "#EDEEEF",
              "flexDirection": "row",
              "marginLeft": 16,
              "paddingVertical": 14,
            }
          }
        >
          <View
            style={
              Object {
                "marginRight": 16,
              }
            }
          >
            <View
              style={
                Object {
                  "borderColor": "#9CA4A9",
                  "borderRadius": 12,
                  "borderWidth": 2,
                  "height": 24,
                  "paddingTop": 2,
                  "width": 24,
                }
              }
            />
          </View>
          <Text
            numberOfLines={1}
            style={
              Object {
                "color": "#2E3338",
                "flex": 1,
                "fontFamily": "Inter-Regular",
                "fontSize": 16,
                "lineHeight": 22,
                "marginRight": 16,
              }
            }
          >
            CAD
          </Text>
        </View>
      </View>
    </View>
    <View
      onLayout={[Function]}
      style={null}
    >
      <View
        accessible={true}
        focusable={true}
        nativeBackgroundAndroid={
          Object {
            "attribute": "selectableItemBackground",
            "type": "ThemeAttrAndroid",
          }
        }
        onClick={[Function]}
        onResponderGrant={[Function]}
        onResponderMove={[Function]}
        onResponderRelease={[Function]}
        onResponderTerminate={[Function]}
        onResponderTerminationRequest={[Function]}
        onStartShouldSetResponder={[Function]}
      >
        <View
          style={
            Object {
              "alignItems": "center",
              "borderBottomWidth": 1,
              "borderColor": "#EDEEEF",
              "flexDirection": "row",
              "marginLeft": 16,
              "paddingVertical": 14,
            }
          }
        >
          <View
            style={
              Object {
                "marginRight": 16,
              }
            }
          >
            <View
              style={
                Object {
                  "borderColor": "#9CA4A9",
                  "borderRadius": 12,
                  "borderWidth": 2,
                  "height": 24,
                  "paddingTop": 2,
                  "width": 24,
                }
              }
            />
          </View>
          <Text
            numberOfLines={1}
            style={
              Object {
                "color": "#2E3338",
                "flex": 1,
                "fontFamily": "Inter-Regular",
                "fontSize": 16,
                "lineHeight": 22,
                "marginRight": 16,
              }
            }
          >
            EUR
          </Text>
        </View>
      </View>
    </View>
    <View
      onLayout={[Function]}
      style={null}
    >
      <View
        accessible={true}
        focusable={true}
        nativeBackgroundAndroid={
          Object {
            "attribute": "selectableItemBackground",
            "type": "ThemeAttrAndroid",
          }
        }
        onClick={[Function]}
        onResponderGrant={[Function]}
        onResponderMove={[Function]}
        onResponderRelease={[Function]}
        onResponderTerminate={[Function]}
        onResponderTerminationRequest={[Function]}
        onStartShouldSetResponder={[Function]}
      >
        <View
          style={
            Object {
              "alignItems": "center",
              "borderBottomWidth": 1,
              "borderColor": "#EDEEEF",
              "flexDirection": "row",
              "marginLeft": 16,
              "paddingVertical": 14,
            }
          }
        >
          <View
            style={
              Object {
                "marginRight": 16,
              }
            }
          >
            <svg
              height={24}
              style={Object {}}
              viewBox="0 0 24 24"
              width={24}
              xmlns="http://www.w3.org/2000/svg"
            >
              <circle
                cx="12"
                cy="12"
                fill="#1AB775"
                r="12"
                style={Object {}}
              />
              <path
                clip-rule="evenodd"
                d="M9.74449 16.6294C9.74581 16.6307 9.74713 16.6321 9.74846 16.6334C10.0609 16.9458 10.5674 16.9458 10.8798 16.6334L18.2336 9.2796C18.5461 8.96718 18.5461 8.46065 18.2336 8.14823C17.9212 7.83581 17.4147 7.83581 17.1023 8.14823L10.3142 14.9363L7.29707 11.9192C6.98465 11.6068 6.47812 11.6068 6.1657 11.9192C5.85328 12.2317 5.85328 12.7382 6.1657 13.0506L9.74449 16.6294Z"
                fill="white"
                fill-rule="evenodd"
                style={Object {}}
              />
            </svg>
          </View>
          <Text
            numberOfLines={1}
            style={
              Object {
                "color": "#2E3338",
                "flex": 1,
                "fontFamily": "Inter-Regular",
                "fontSize": 16,
                "lineHeight": 22,
                "marginRight": 16,
              }
            }
          >
            MXN
          </Text>
        </View>
      </View>
    </View>
    <View
      onLayout={[Function]}
      style={null}
    >
      <View
        accessible={true}
        focusable={true}
        nativeBackgroundAndroid={
          Object {
            "attribute": "selectableItemBackground",
            "type": "ThemeAttrAndroid",
          }
        }
        onClick={[Function]}
        onResponderGrant={[Function]}
        onResponderMove={[Function]}
        onResponderRelease={[Function]}
        onResponderTerminate={[Function]}
        onResponderTerminationRequest={[Function]}
        onStartShouldSetResponder={[Function]}
      >
        <View
          style={
            Object {
              "alignItems": "center",
              "borderBottomWidth": 1,
              "borderColor": "#EDEEEF",
              "flexDirection": "row",
              "marginLeft": 16,
              "paddingVertical": 14,
            }
          }
        >
          <View
            style={
              Object {
                "marginRight": 16,
              }
            }
          >
            <View
              style={
                Object {
                  "borderColor": "#9CA4A9",
                  "borderRadius": 12,
                  "borderWidth": 2,
                  "height": 24,
                  "paddingTop": 2,
                  "width": 24,
                }
              }
            />
          </View>
          <Text
            numberOfLines={1}
            style={
              Object {
                "color": "#2E3338",
                "flex": 1,
                "fontFamily": "Inter-Regular",
                "fontSize": 16,
                "lineHeight": 22,
                "marginRight": 16,
              }
            }
          >
            COP
          </Text>
        </View>
      </View>
    </View>
    <View
      onLayout={[Function]}
      style={null}
    >
      <View
        accessible={true}
        focusable={true}
        nativeBackgroundAndroid={
          Object {
            "attribute": "selectableItemBackground",
            "type": "ThemeAttrAndroid",
          }
        }
        onClick={[Function]}
        onResponderGrant={[Function]}
        onResponderMove={[Function]}
        onResponderRelease={[Function]}
        onResponderTerminate={[Function]}
        onResponderTerminationRequest={[Function]}
        onStartShouldSetResponder={[Function]}
      >
        <View
          style={
            Object {
              "alignItems": "center",
              "borderBottomWidth": 1,
              "borderColor": "#EDEEEF",
              "flexDirection": "row",
              "marginLeft": 16,
              "paddingVertical": 14,
            }
          }
        >
          <View
            style={
              Object {
                "marginRight": 16,
              }
            }
          >
            <View
              style={
                Object {
                  "borderColor": "#9CA4A9",
                  "borderRadius": 12,
                  "borderWidth": 2,
                  "height": 24,
                  "paddingTop": 2,
                  "width": 24,
                }
              }
            />
          </View>
          <Text
            numberOfLines={1}
            style={
              Object {
                "color": "#2E3338",
                "flex": 1,
                "fontFamily": "Inter-Regular",
                "fontSize": 16,
                "lineHeight": 22,
                "marginRight": 16,
              }
            }
          >
            PHP
          </Text>
        </View>
      </View>
    </View>
    <View
      onLayout={[Function]}
      style={null}
    >
      <View
        accessible={true}
        focusable={true}
        nativeBackgroundAndroid={
          Object {
            "attribute": "selectableItemBackground",
            "type": "ThemeAttrAndroid",
          }
        }
        onClick={[Function]}
        onResponderGrant={[Function]}
        onResponderMove={[Function]}
        onResponderRelease={[Function]}
        onResponderTerminate={[Function]}
        onResponderTerminationRequest={[Function]}
        onStartShouldSetResponder={[Function]}
      >
        <View
          style={
            Object {
              "alignItems": "center",
              "borderBottomWidth": 1,
              "borderColor": "#EDEEEF",
              "flexDirection": "row",
              "marginLeft": 16,
              "paddingVertical": 14,
            }
          }
        >
          <View
            style={
              Object {
                "marginRight": 16,
              }
            }
          >
            <View
              style={
                Object {
                  "borderColor": "#9CA4A9",
                  "borderRadius": 12,
                  "borderWidth": 2,
                  "height": 24,
                  "paddingTop": 2,
                  "width": 24,
                }
              }
            />
          </View>
          <Text
            numberOfLines={1}
            style={
              Object {
                "color": "#2E3338",
                "flex": 1,
                "fontFamily": "Inter-Regular",
                "fontSize": 16,
                "lineHeight": 22,
                "marginRight": 16,
              }
            }
          >
            LRD
          </Text>
        </View>
      </View>
    </View>
    <View
      onLayout={[Function]}
      style={null}
    >
      <View
        accessible={true}
        focusable={true}
        nativeBackgroundAndroid={
          Object {
            "attribute": "selectableItemBackground",
            "type": "ThemeAttrAndroid",
          }
        }
        onClick={[Function]}
        onResponderGrant={[Function]}
        onResponderMove={[Function]}
        onResponderRelease={[Function]}
        onResponderTerminate={[Function]}
        onResponderTerminationRequest={[Function]}
        onStartShouldSetResponder={[Function]}
      >
        <View
          style={
            Object {
              "alignItems": "center",
              "borderBottomWidth": 1,
              "borderColor": "#EDEEEF",
              "flexDirection": "row",
              "marginLeft": 16,
              "paddingVertical": 14,
            }
          }
        >
          <View
            style={
              Object {
                "marginRight": 16,
              }
            }
          >
            <View
              style={
                Object {
                  "borderColor": "#9CA4A9",
                  "borderRadius": 12,
                  "borderWidth": 2,
                  "height": 24,
                  "paddingTop": 2,
                  "width": 24,
                }
              }
            />
          </View>
          <Text
            numberOfLines={1}
            style={
              Object {
                "color": "#2E3338",
                "flex": 1,
                "fontFamily": "Inter-Regular",
                "fontSize": 16,
                "lineHeight": 22,
                "marginRight": 16,
              }
            }
          >
            SLL
          </Text>
        </View>
      </View>
    </View>
    <View
      onLayout={[Function]}
      style={null}
    >
      <View
        accessible={true}
        focusable={true}
        nativeBackgroundAndroid={
          Object {
            "attribute": "selectableItemBackground",
            "type": "ThemeAttrAndroid",
          }
        }
        onClick={[Function]}
        onResponderGrant={[Function]}
        onResponderMove={[Function]}
        onResponderRelease={[Function]}
        onResponderTerminate={[Function]}
        onResponderTerminationRequest={[Function]}
        onStartShouldSetResponder={[Function]}
      >
        <View
          style={
            Object {
              "alignItems": "center",
              "borderBottomWidth": 1,
              "borderColor": "#EDEEEF",
              "flexDirection": "row",
              "marginLeft": 16,
              "paddingVertical": 14,
            }
          }
        >
          <View
            style={
              Object {
                "marginRight": 16,
              }
            }
          >
            <View
              style={
                Object {
                  "borderColor": "#9CA4A9",
                  "borderRadius": 12,
                  "borderWidth": 2,
                  "height": 24,
                  "paddingTop": 2,
                  "width": 24,
                }
              }
            />
          </View>
          <Text
            numberOfLines={1}
            style={
              Object {
                "color": "#2E3338",
                "flex": 1,
                "fontFamily": "Inter-Regular",
                "fontSize": 16,
                "lineHeight": 22,
                "marginRight": 16,
              }
            }
          >
            KES
          </Text>
        </View>
      </View>
    </View>
    <View
      onLayout={[Function]}
      style={null}
    >
      <View
        accessible={true}
        focusable={true}
        nativeBackgroundAndroid={
          Object {
            "attribute": "selectableItemBackground",
            "type": "ThemeAttrAndroid",
          }
        }
        onClick={[Function]}
        onResponderGrant={[Function]}
        onResponderMove={[Function]}
        onResponderRelease={[Function]}
        onResponderTerminate={[Function]}
        onResponderTerminationRequest={[Function]}
        onStartShouldSetResponder={[Function]}
      >
        <View
          style={
            Object {
              "alignItems": "center",
              "borderBottomWidth": 1,
              "borderColor": "#EDEEEF",
              "flexDirection": "row",
              "marginLeft": 16,
              "paddingVertical": 14,
            }
          }
        >
          <View
            style={
              Object {
                "marginRight": 16,
              }
            }
          >
            <View
              style={
                Object {
                  "borderColor": "#9CA4A9",
                  "borderRadius": 12,
                  "borderWidth": 2,
                  "height": 24,
                  "paddingTop": 2,
                  "width": 24,
                }
              }
            />
          </View>
          <Text
            numberOfLines={1}
            style={
              Object {
                "color": "#2E3338",
                "flex": 1,
                "fontFamily": "Inter-Regular",
                "fontSize": 16,
                "lineHeight": 22,
                "marginRight": 16,
              }
            }
          >
            UGX
          </Text>
        </View>
<<<<<<< HEAD
      </View>
    </View>
    <View
      style={
        Object {
          "height": 0,
        }
      }
    />
=======
      </RCTScrollView>
    </RNCSafeAreaView>
>>>>>>> 6e96d6e1
  </View>
</RCTScrollView>
`;<|MERGE_RESOLUTION|>--- conflicted
+++ resolved
@@ -2,785 +2,806 @@
 
 exports[`SelectLocalCurrency renders correctly 1`] = `
 <RCTScrollView
-  data={
-    Array [
-      "USD",
-      "CAD",
-      "EUR",
-      "MXN",
-      "COP",
-      "PHP",
-      "LRD",
-      "SLL",
-      "KES",
-      "UGX",
-      "GHS",
-      "NGN",
-    ]
+  style={
+    Object {
+      "backgroundColor": "#FFFFFF",
+      "flex": 1,
+    }
   }
-  disableVirtualization={false}
-  extraData="MXN"
-  getItem={[Function]}
-  getItemCount={[Function]}
-  horizontal={false}
-  initialNumToRender={10}
-  keyExtractor={[Function]}
-  maxToRenderPerBatch={10}
-  onContentSizeChange={[Function]}
-  onEndReachedThreshold={2}
-  onLayout={[Function]}
-  onMomentumScrollEnd={[Function]}
-  onScroll={[Function]}
-  onScrollBeginDrag={[Function]}
-  onScrollEndDrag={[Function]}
-  removeClippedSubviews={true}
-  renderItem={[Function]}
-  scrollEventThrottle={50}
-  stickyHeaderIndices={Array []}
-  style={Object {}}
-  updateCellsBatchingPeriod={50}
-  viewabilityConfigCallbackPairs={Array []}
-  windowSize={21}
 >
   <View>
-<<<<<<< HEAD
-    <View
-      onLayout={[Function]}
-      style={null}
-    >
-      <View
-        accessible={true}
-        focusable={true}
-        nativeBackgroundAndroid={
-=======
     <RNCSafeAreaView>
       <Text
         style={
->>>>>>> 6e96d6e1
           Object {
-            "attribute": "selectableItemBackground",
-            "type": "ThemeAttrAndroid",
+            "color": "#2E3338",
+            "fontFamily": "Jost-Medium",
+            "fontSize": 22,
+            "lineHeight": 28,
+            "margin": 16,
           }
         }
-        onClick={[Function]}
-        onResponderGrant={[Function]}
-        onResponderMove={[Function]}
-        onResponderRelease={[Function]}
-        onResponderTerminate={[Function]}
-        onResponderTerminationRequest={[Function]}
-        onStartShouldSetResponder={[Function]}
+        testID="ChooseLanguageTitle"
       >
-        <View
-          style={
-            Object {
-              "alignItems": "center",
-              "borderBottomWidth": 1,
-              "borderColor": "#EDEEEF",
-              "flexDirection": "row",
-              "marginLeft": 16,
-              "paddingVertical": 14,
-            }
+        selectCurrency
+      </Text>
+      <RCTScrollView
+        data={
+          Array [
+            "USD",
+            "CAD",
+            "EUR",
+            "MXN",
+            "COP",
+            "PHP",
+            "LRD",
+            "SLL",
+            "KES",
+            "UGX",
+            "GHS",
+            "NGN",
+          ]
+        }
+        disableVirtualization={false}
+        extraData="MXN"
+        getItem={[Function]}
+        getItemCount={[Function]}
+        horizontal={false}
+        initialNumToRender={10}
+        keyExtractor={[Function]}
+        maxToRenderPerBatch={10}
+        onContentSizeChange={[Function]}
+        onEndReachedThreshold={2}
+        onLayout={[Function]}
+        onMomentumScrollEnd={[Function]}
+        onScroll={[Function]}
+        onScrollBeginDrag={[Function]}
+        onScrollEndDrag={[Function]}
+        removeClippedSubviews={true}
+        renderItem={[Function]}
+        scrollEventThrottle={50}
+        stickyHeaderIndices={Array []}
+        style={
+          Object {
+            "backgroundColor": "#FFFFFF",
+            "flex": 1,
           }
-        >
+        }
+        updateCellsBatchingPeriod={50}
+        viewabilityConfigCallbackPairs={Array []}
+        windowSize={21}
+      >
+        <View>
+          <View
+            onLayout={[Function]}
+            style={null}
+          >
+            <View
+              accessible={true}
+              focusable={true}
+              nativeBackgroundAndroid={
+                Object {
+                  "attribute": "selectableItemBackground",
+                  "type": "ThemeAttrAndroid",
+                }
+              }
+              onClick={[Function]}
+              onResponderGrant={[Function]}
+              onResponderMove={[Function]}
+              onResponderRelease={[Function]}
+              onResponderTerminate={[Function]}
+              onResponderTerminationRequest={[Function]}
+              onStartShouldSetResponder={[Function]}
+            >
+              <View
+                style={
+                  Object {
+                    "alignItems": "center",
+                    "borderBottomWidth": 1,
+                    "borderColor": "#EDEEEF",
+                    "flexDirection": "row",
+                    "marginLeft": 16,
+                    "paddingVertical": 14,
+                  }
+                }
+              >
+                <View
+                  style={
+                    Object {
+                      "marginRight": 16,
+                    }
+                  }
+                >
+                  <View
+                    style={
+                      Object {
+                        "borderColor": "#9CA4A9",
+                        "borderRadius": 12,
+                        "borderWidth": 2,
+                        "height": 24,
+                        "paddingTop": 2,
+                        "width": 24,
+                      }
+                    }
+                  />
+                </View>
+                <Text
+                  numberOfLines={1}
+                  style={
+                    Object {
+                      "color": "#2E3338",
+                      "flex": 1,
+                      "fontFamily": "Inter-Regular",
+                      "fontSize": 16,
+                      "lineHeight": 22,
+                      "marginRight": 16,
+                    }
+                  }
+                >
+                  USD
+                </Text>
+              </View>
+            </View>
+          </View>
+          <View
+            onLayout={[Function]}
+            style={null}
+          >
+            <View
+              accessible={true}
+              focusable={true}
+              nativeBackgroundAndroid={
+                Object {
+                  "attribute": "selectableItemBackground",
+                  "type": "ThemeAttrAndroid",
+                }
+              }
+              onClick={[Function]}
+              onResponderGrant={[Function]}
+              onResponderMove={[Function]}
+              onResponderRelease={[Function]}
+              onResponderTerminate={[Function]}
+              onResponderTerminationRequest={[Function]}
+              onStartShouldSetResponder={[Function]}
+            >
+              <View
+                style={
+                  Object {
+                    "alignItems": "center",
+                    "borderBottomWidth": 1,
+                    "borderColor": "#EDEEEF",
+                    "flexDirection": "row",
+                    "marginLeft": 16,
+                    "paddingVertical": 14,
+                  }
+                }
+              >
+                <View
+                  style={
+                    Object {
+                      "marginRight": 16,
+                    }
+                  }
+                >
+                  <View
+                    style={
+                      Object {
+                        "borderColor": "#9CA4A9",
+                        "borderRadius": 12,
+                        "borderWidth": 2,
+                        "height": 24,
+                        "paddingTop": 2,
+                        "width": 24,
+                      }
+                    }
+                  />
+                </View>
+                <Text
+                  numberOfLines={1}
+                  style={
+                    Object {
+                      "color": "#2E3338",
+                      "flex": 1,
+                      "fontFamily": "Inter-Regular",
+                      "fontSize": 16,
+                      "lineHeight": 22,
+                      "marginRight": 16,
+                    }
+                  }
+                >
+                  CAD
+                </Text>
+              </View>
+            </View>
+          </View>
+          <View
+            onLayout={[Function]}
+            style={null}
+          >
+            <View
+              accessible={true}
+              focusable={true}
+              nativeBackgroundAndroid={
+                Object {
+                  "attribute": "selectableItemBackground",
+                  "type": "ThemeAttrAndroid",
+                }
+              }
+              onClick={[Function]}
+              onResponderGrant={[Function]}
+              onResponderMove={[Function]}
+              onResponderRelease={[Function]}
+              onResponderTerminate={[Function]}
+              onResponderTerminationRequest={[Function]}
+              onStartShouldSetResponder={[Function]}
+            >
+              <View
+                style={
+                  Object {
+                    "alignItems": "center",
+                    "borderBottomWidth": 1,
+                    "borderColor": "#EDEEEF",
+                    "flexDirection": "row",
+                    "marginLeft": 16,
+                    "paddingVertical": 14,
+                  }
+                }
+              >
+                <View
+                  style={
+                    Object {
+                      "marginRight": 16,
+                    }
+                  }
+                >
+                  <View
+                    style={
+                      Object {
+                        "borderColor": "#9CA4A9",
+                        "borderRadius": 12,
+                        "borderWidth": 2,
+                        "height": 24,
+                        "paddingTop": 2,
+                        "width": 24,
+                      }
+                    }
+                  />
+                </View>
+                <Text
+                  numberOfLines={1}
+                  style={
+                    Object {
+                      "color": "#2E3338",
+                      "flex": 1,
+                      "fontFamily": "Inter-Regular",
+                      "fontSize": 16,
+                      "lineHeight": 22,
+                      "marginRight": 16,
+                    }
+                  }
+                >
+                  EUR
+                </Text>
+              </View>
+            </View>
+          </View>
+          <View
+            onLayout={[Function]}
+            style={null}
+          >
+            <View
+              accessible={true}
+              focusable={true}
+              nativeBackgroundAndroid={
+                Object {
+                  "attribute": "selectableItemBackground",
+                  "type": "ThemeAttrAndroid",
+                }
+              }
+              onClick={[Function]}
+              onResponderGrant={[Function]}
+              onResponderMove={[Function]}
+              onResponderRelease={[Function]}
+              onResponderTerminate={[Function]}
+              onResponderTerminationRequest={[Function]}
+              onStartShouldSetResponder={[Function]}
+            >
+              <View
+                style={
+                  Object {
+                    "alignItems": "center",
+                    "borderBottomWidth": 1,
+                    "borderColor": "#EDEEEF",
+                    "flexDirection": "row",
+                    "marginLeft": 16,
+                    "paddingVertical": 14,
+                  }
+                }
+              >
+                <View
+                  style={
+                    Object {
+                      "marginRight": 16,
+                    }
+                  }
+                >
+                  <svg
+                    height={24}
+                    style={Object {}}
+                    viewBox="0 0 24 24"
+                    width={24}
+                    xmlns="http://www.w3.org/2000/svg"
+                  >
+                    <circle
+                      cx="12"
+                      cy="12"
+                      fill="#1AB775"
+                      r="12"
+                      style={Object {}}
+                    />
+                    <path
+                      clip-rule="evenodd"
+                      d="M9.74449 16.6294C9.74581 16.6307 9.74713 16.6321 9.74846 16.6334C10.0609 16.9458 10.5674 16.9458 10.8798 16.6334L18.2336 9.2796C18.5461 8.96718 18.5461 8.46065 18.2336 8.14823C17.9212 7.83581 17.4147 7.83581 17.1023 8.14823L10.3142 14.9363L7.29707 11.9192C6.98465 11.6068 6.47812 11.6068 6.1657 11.9192C5.85328 12.2317 5.85328 12.7382 6.1657 13.0506L9.74449 16.6294Z"
+                      fill="white"
+                      fill-rule="evenodd"
+                      style={Object {}}
+                    />
+                  </svg>
+                </View>
+                <Text
+                  numberOfLines={1}
+                  style={
+                    Object {
+                      "color": "#2E3338",
+                      "flex": 1,
+                      "fontFamily": "Inter-Regular",
+                      "fontSize": 16,
+                      "lineHeight": 22,
+                      "marginRight": 16,
+                    }
+                  }
+                >
+                  MXN
+                </Text>
+              </View>
+            </View>
+          </View>
+          <View
+            onLayout={[Function]}
+            style={null}
+          >
+            <View
+              accessible={true}
+              focusable={true}
+              nativeBackgroundAndroid={
+                Object {
+                  "attribute": "selectableItemBackground",
+                  "type": "ThemeAttrAndroid",
+                }
+              }
+              onClick={[Function]}
+              onResponderGrant={[Function]}
+              onResponderMove={[Function]}
+              onResponderRelease={[Function]}
+              onResponderTerminate={[Function]}
+              onResponderTerminationRequest={[Function]}
+              onStartShouldSetResponder={[Function]}
+            >
+              <View
+                style={
+                  Object {
+                    "alignItems": "center",
+                    "borderBottomWidth": 1,
+                    "borderColor": "#EDEEEF",
+                    "flexDirection": "row",
+                    "marginLeft": 16,
+                    "paddingVertical": 14,
+                  }
+                }
+              >
+                <View
+                  style={
+                    Object {
+                      "marginRight": 16,
+                    }
+                  }
+                >
+                  <View
+                    style={
+                      Object {
+                        "borderColor": "#9CA4A9",
+                        "borderRadius": 12,
+                        "borderWidth": 2,
+                        "height": 24,
+                        "paddingTop": 2,
+                        "width": 24,
+                      }
+                    }
+                  />
+                </View>
+                <Text
+                  numberOfLines={1}
+                  style={
+                    Object {
+                      "color": "#2E3338",
+                      "flex": 1,
+                      "fontFamily": "Inter-Regular",
+                      "fontSize": 16,
+                      "lineHeight": 22,
+                      "marginRight": 16,
+                    }
+                  }
+                >
+                  COP
+                </Text>
+              </View>
+            </View>
+          </View>
+          <View
+            onLayout={[Function]}
+            style={null}
+          >
+            <View
+              accessible={true}
+              focusable={true}
+              nativeBackgroundAndroid={
+                Object {
+                  "attribute": "selectableItemBackground",
+                  "type": "ThemeAttrAndroid",
+                }
+              }
+              onClick={[Function]}
+              onResponderGrant={[Function]}
+              onResponderMove={[Function]}
+              onResponderRelease={[Function]}
+              onResponderTerminate={[Function]}
+              onResponderTerminationRequest={[Function]}
+              onStartShouldSetResponder={[Function]}
+            >
+              <View
+                style={
+                  Object {
+                    "alignItems": "center",
+                    "borderBottomWidth": 1,
+                    "borderColor": "#EDEEEF",
+                    "flexDirection": "row",
+                    "marginLeft": 16,
+                    "paddingVertical": 14,
+                  }
+                }
+              >
+                <View
+                  style={
+                    Object {
+                      "marginRight": 16,
+                    }
+                  }
+                >
+                  <View
+                    style={
+                      Object {
+                        "borderColor": "#9CA4A9",
+                        "borderRadius": 12,
+                        "borderWidth": 2,
+                        "height": 24,
+                        "paddingTop": 2,
+                        "width": 24,
+                      }
+                    }
+                  />
+                </View>
+                <Text
+                  numberOfLines={1}
+                  style={
+                    Object {
+                      "color": "#2E3338",
+                      "flex": 1,
+                      "fontFamily": "Inter-Regular",
+                      "fontSize": 16,
+                      "lineHeight": 22,
+                      "marginRight": 16,
+                    }
+                  }
+                >
+                  PHP
+                </Text>
+              </View>
+            </View>
+          </View>
+          <View
+            onLayout={[Function]}
+            style={null}
+          >
+            <View
+              accessible={true}
+              focusable={true}
+              nativeBackgroundAndroid={
+                Object {
+                  "attribute": "selectableItemBackground",
+                  "type": "ThemeAttrAndroid",
+                }
+              }
+              onClick={[Function]}
+              onResponderGrant={[Function]}
+              onResponderMove={[Function]}
+              onResponderRelease={[Function]}
+              onResponderTerminate={[Function]}
+              onResponderTerminationRequest={[Function]}
+              onStartShouldSetResponder={[Function]}
+            >
+              <View
+                style={
+                  Object {
+                    "alignItems": "center",
+                    "borderBottomWidth": 1,
+                    "borderColor": "#EDEEEF",
+                    "flexDirection": "row",
+                    "marginLeft": 16,
+                    "paddingVertical": 14,
+                  }
+                }
+              >
+                <View
+                  style={
+                    Object {
+                      "marginRight": 16,
+                    }
+                  }
+                >
+                  <View
+                    style={
+                      Object {
+                        "borderColor": "#9CA4A9",
+                        "borderRadius": 12,
+                        "borderWidth": 2,
+                        "height": 24,
+                        "paddingTop": 2,
+                        "width": 24,
+                      }
+                    }
+                  />
+                </View>
+                <Text
+                  numberOfLines={1}
+                  style={
+                    Object {
+                      "color": "#2E3338",
+                      "flex": 1,
+                      "fontFamily": "Inter-Regular",
+                      "fontSize": 16,
+                      "lineHeight": 22,
+                      "marginRight": 16,
+                    }
+                  }
+                >
+                  LRD
+                </Text>
+              </View>
+            </View>
+          </View>
+          <View
+            onLayout={[Function]}
+            style={null}
+          >
+            <View
+              accessible={true}
+              focusable={true}
+              nativeBackgroundAndroid={
+                Object {
+                  "attribute": "selectableItemBackground",
+                  "type": "ThemeAttrAndroid",
+                }
+              }
+              onClick={[Function]}
+              onResponderGrant={[Function]}
+              onResponderMove={[Function]}
+              onResponderRelease={[Function]}
+              onResponderTerminate={[Function]}
+              onResponderTerminationRequest={[Function]}
+              onStartShouldSetResponder={[Function]}
+            >
+              <View
+                style={
+                  Object {
+                    "alignItems": "center",
+                    "borderBottomWidth": 1,
+                    "borderColor": "#EDEEEF",
+                    "flexDirection": "row",
+                    "marginLeft": 16,
+                    "paddingVertical": 14,
+                  }
+                }
+              >
+                <View
+                  style={
+                    Object {
+                      "marginRight": 16,
+                    }
+                  }
+                >
+                  <View
+                    style={
+                      Object {
+                        "borderColor": "#9CA4A9",
+                        "borderRadius": 12,
+                        "borderWidth": 2,
+                        "height": 24,
+                        "paddingTop": 2,
+                        "width": 24,
+                      }
+                    }
+                  />
+                </View>
+                <Text
+                  numberOfLines={1}
+                  style={
+                    Object {
+                      "color": "#2E3338",
+                      "flex": 1,
+                      "fontFamily": "Inter-Regular",
+                      "fontSize": 16,
+                      "lineHeight": 22,
+                      "marginRight": 16,
+                    }
+                  }
+                >
+                  SLL
+                </Text>
+              </View>
+            </View>
+          </View>
+          <View
+            onLayout={[Function]}
+            style={null}
+          >
+            <View
+              accessible={true}
+              focusable={true}
+              nativeBackgroundAndroid={
+                Object {
+                  "attribute": "selectableItemBackground",
+                  "type": "ThemeAttrAndroid",
+                }
+              }
+              onClick={[Function]}
+              onResponderGrant={[Function]}
+              onResponderMove={[Function]}
+              onResponderRelease={[Function]}
+              onResponderTerminate={[Function]}
+              onResponderTerminationRequest={[Function]}
+              onStartShouldSetResponder={[Function]}
+            >
+              <View
+                style={
+                  Object {
+                    "alignItems": "center",
+                    "borderBottomWidth": 1,
+                    "borderColor": "#EDEEEF",
+                    "flexDirection": "row",
+                    "marginLeft": 16,
+                    "paddingVertical": 14,
+                  }
+                }
+              >
+                <View
+                  style={
+                    Object {
+                      "marginRight": 16,
+                    }
+                  }
+                >
+                  <View
+                    style={
+                      Object {
+                        "borderColor": "#9CA4A9",
+                        "borderRadius": 12,
+                        "borderWidth": 2,
+                        "height": 24,
+                        "paddingTop": 2,
+                        "width": 24,
+                      }
+                    }
+                  />
+                </View>
+                <Text
+                  numberOfLines={1}
+                  style={
+                    Object {
+                      "color": "#2E3338",
+                      "flex": 1,
+                      "fontFamily": "Inter-Regular",
+                      "fontSize": 16,
+                      "lineHeight": 22,
+                      "marginRight": 16,
+                    }
+                  }
+                >
+                  KES
+                </Text>
+              </View>
+            </View>
+          </View>
+          <View
+            onLayout={[Function]}
+            style={null}
+          >
+            <View
+              accessible={true}
+              focusable={true}
+              nativeBackgroundAndroid={
+                Object {
+                  "attribute": "selectableItemBackground",
+                  "type": "ThemeAttrAndroid",
+                }
+              }
+              onClick={[Function]}
+              onResponderGrant={[Function]}
+              onResponderMove={[Function]}
+              onResponderRelease={[Function]}
+              onResponderTerminate={[Function]}
+              onResponderTerminationRequest={[Function]}
+              onStartShouldSetResponder={[Function]}
+            >
+              <View
+                style={
+                  Object {
+                    "alignItems": "center",
+                    "borderBottomWidth": 1,
+                    "borderColor": "#EDEEEF",
+                    "flexDirection": "row",
+                    "marginLeft": 16,
+                    "paddingVertical": 14,
+                  }
+                }
+              >
+                <View
+                  style={
+                    Object {
+                      "marginRight": 16,
+                    }
+                  }
+                >
+                  <View
+                    style={
+                      Object {
+                        "borderColor": "#9CA4A9",
+                        "borderRadius": 12,
+                        "borderWidth": 2,
+                        "height": 24,
+                        "paddingTop": 2,
+                        "width": 24,
+                      }
+                    }
+                  />
+                </View>
+                <Text
+                  numberOfLines={1}
+                  style={
+                    Object {
+                      "color": "#2E3338",
+                      "flex": 1,
+                      "fontFamily": "Inter-Regular",
+                      "fontSize": 16,
+                      "lineHeight": 22,
+                      "marginRight": 16,
+                    }
+                  }
+                >
+                  UGX
+                </Text>
+              </View>
+            </View>
+          </View>
           <View
             style={
               Object {
-                "marginRight": 16,
+                "height": 0,
               }
             }
-          >
-            <View
-              style={
-                Object {
-                  "borderColor": "#9CA4A9",
-                  "borderRadius": 12,
-                  "borderWidth": 2,
-                  "height": 24,
-                  "paddingTop": 2,
-                  "width": 24,
-                }
-              }
-            />
-          </View>
-          <Text
-            numberOfLines={1}
-            style={
-              Object {
-                "color": "#2E3338",
-                "flex": 1,
-                "fontFamily": "Inter-Regular",
-                "fontSize": 16,
-                "lineHeight": 22,
-                "marginRight": 16,
-              }
-            }
-          >
-            USD
-          </Text>
+          />
         </View>
-      </View>
-    </View>
-    <View
-      onLayout={[Function]}
-      style={null}
-    >
-      <View
-        accessible={true}
-        focusable={true}
-        nativeBackgroundAndroid={
-          Object {
-            "attribute": "selectableItemBackground",
-            "type": "ThemeAttrAndroid",
-          }
-        }
-        onClick={[Function]}
-        onResponderGrant={[Function]}
-        onResponderMove={[Function]}
-        onResponderRelease={[Function]}
-        onResponderTerminate={[Function]}
-        onResponderTerminationRequest={[Function]}
-        onStartShouldSetResponder={[Function]}
-      >
-        <View
-          style={
-            Object {
-              "alignItems": "center",
-              "borderBottomWidth": 1,
-              "borderColor": "#EDEEEF",
-              "flexDirection": "row",
-              "marginLeft": 16,
-              "paddingVertical": 14,
-            }
-          }
-        >
-          <View
-            style={
-              Object {
-                "marginRight": 16,
-              }
-            }
-          >
-            <View
-              style={
-                Object {
-                  "borderColor": "#9CA4A9",
-                  "borderRadius": 12,
-                  "borderWidth": 2,
-                  "height": 24,
-                  "paddingTop": 2,
-                  "width": 24,
-                }
-              }
-            />
-          </View>
-          <Text
-            numberOfLines={1}
-            style={
-              Object {
-                "color": "#2E3338",
-                "flex": 1,
-                "fontFamily": "Inter-Regular",
-                "fontSize": 16,
-                "lineHeight": 22,
-                "marginRight": 16,
-              }
-            }
-          >
-            CAD
-          </Text>
-        </View>
-      </View>
-    </View>
-    <View
-      onLayout={[Function]}
-      style={null}
-    >
-      <View
-        accessible={true}
-        focusable={true}
-        nativeBackgroundAndroid={
-          Object {
-            "attribute": "selectableItemBackground",
-            "type": "ThemeAttrAndroid",
-          }
-        }
-        onClick={[Function]}
-        onResponderGrant={[Function]}
-        onResponderMove={[Function]}
-        onResponderRelease={[Function]}
-        onResponderTerminate={[Function]}
-        onResponderTerminationRequest={[Function]}
-        onStartShouldSetResponder={[Function]}
-      >
-        <View
-          style={
-            Object {
-              "alignItems": "center",
-              "borderBottomWidth": 1,
-              "borderColor": "#EDEEEF",
-              "flexDirection": "row",
-              "marginLeft": 16,
-              "paddingVertical": 14,
-            }
-          }
-        >
-          <View
-            style={
-              Object {
-                "marginRight": 16,
-              }
-            }
-          >
-            <View
-              style={
-                Object {
-                  "borderColor": "#9CA4A9",
-                  "borderRadius": 12,
-                  "borderWidth": 2,
-                  "height": 24,
-                  "paddingTop": 2,
-                  "width": 24,
-                }
-              }
-            />
-          </View>
-          <Text
-            numberOfLines={1}
-            style={
-              Object {
-                "color": "#2E3338",
-                "flex": 1,
-                "fontFamily": "Inter-Regular",
-                "fontSize": 16,
-                "lineHeight": 22,
-                "marginRight": 16,
-              }
-            }
-          >
-            EUR
-          </Text>
-        </View>
-      </View>
-    </View>
-    <View
-      onLayout={[Function]}
-      style={null}
-    >
-      <View
-        accessible={true}
-        focusable={true}
-        nativeBackgroundAndroid={
-          Object {
-            "attribute": "selectableItemBackground",
-            "type": "ThemeAttrAndroid",
-          }
-        }
-        onClick={[Function]}
-        onResponderGrant={[Function]}
-        onResponderMove={[Function]}
-        onResponderRelease={[Function]}
-        onResponderTerminate={[Function]}
-        onResponderTerminationRequest={[Function]}
-        onStartShouldSetResponder={[Function]}
-      >
-        <View
-          style={
-            Object {
-              "alignItems": "center",
-              "borderBottomWidth": 1,
-              "borderColor": "#EDEEEF",
-              "flexDirection": "row",
-              "marginLeft": 16,
-              "paddingVertical": 14,
-            }
-          }
-        >
-          <View
-            style={
-              Object {
-                "marginRight": 16,
-              }
-            }
-          >
-            <svg
-              height={24}
-              style={Object {}}
-              viewBox="0 0 24 24"
-              width={24}
-              xmlns="http://www.w3.org/2000/svg"
-            >
-              <circle
-                cx="12"
-                cy="12"
-                fill="#1AB775"
-                r="12"
-                style={Object {}}
-              />
-              <path
-                clip-rule="evenodd"
-                d="M9.74449 16.6294C9.74581 16.6307 9.74713 16.6321 9.74846 16.6334C10.0609 16.9458 10.5674 16.9458 10.8798 16.6334L18.2336 9.2796C18.5461 8.96718 18.5461 8.46065 18.2336 8.14823C17.9212 7.83581 17.4147 7.83581 17.1023 8.14823L10.3142 14.9363L7.29707 11.9192C6.98465 11.6068 6.47812 11.6068 6.1657 11.9192C5.85328 12.2317 5.85328 12.7382 6.1657 13.0506L9.74449 16.6294Z"
-                fill="white"
-                fill-rule="evenodd"
-                style={Object {}}
-              />
-            </svg>
-          </View>
-          <Text
-            numberOfLines={1}
-            style={
-              Object {
-                "color": "#2E3338",
-                "flex": 1,
-                "fontFamily": "Inter-Regular",
-                "fontSize": 16,
-                "lineHeight": 22,
-                "marginRight": 16,
-              }
-            }
-          >
-            MXN
-          </Text>
-        </View>
-      </View>
-    </View>
-    <View
-      onLayout={[Function]}
-      style={null}
-    >
-      <View
-        accessible={true}
-        focusable={true}
-        nativeBackgroundAndroid={
-          Object {
-            "attribute": "selectableItemBackground",
-            "type": "ThemeAttrAndroid",
-          }
-        }
-        onClick={[Function]}
-        onResponderGrant={[Function]}
-        onResponderMove={[Function]}
-        onResponderRelease={[Function]}
-        onResponderTerminate={[Function]}
-        onResponderTerminationRequest={[Function]}
-        onStartShouldSetResponder={[Function]}
-      >
-        <View
-          style={
-            Object {
-              "alignItems": "center",
-              "borderBottomWidth": 1,
-              "borderColor": "#EDEEEF",
-              "flexDirection": "row",
-              "marginLeft": 16,
-              "paddingVertical": 14,
-            }
-          }
-        >
-          <View
-            style={
-              Object {
-                "marginRight": 16,
-              }
-            }
-          >
-            <View
-              style={
-                Object {
-                  "borderColor": "#9CA4A9",
-                  "borderRadius": 12,
-                  "borderWidth": 2,
-                  "height": 24,
-                  "paddingTop": 2,
-                  "width": 24,
-                }
-              }
-            />
-          </View>
-          <Text
-            numberOfLines={1}
-            style={
-              Object {
-                "color": "#2E3338",
-                "flex": 1,
-                "fontFamily": "Inter-Regular",
-                "fontSize": 16,
-                "lineHeight": 22,
-                "marginRight": 16,
-              }
-            }
-          >
-            COP
-          </Text>
-        </View>
-      </View>
-    </View>
-    <View
-      onLayout={[Function]}
-      style={null}
-    >
-      <View
-        accessible={true}
-        focusable={true}
-        nativeBackgroundAndroid={
-          Object {
-            "attribute": "selectableItemBackground",
-            "type": "ThemeAttrAndroid",
-          }
-        }
-        onClick={[Function]}
-        onResponderGrant={[Function]}
-        onResponderMove={[Function]}
-        onResponderRelease={[Function]}
-        onResponderTerminate={[Function]}
-        onResponderTerminationRequest={[Function]}
-        onStartShouldSetResponder={[Function]}
-      >
-        <View
-          style={
-            Object {
-              "alignItems": "center",
-              "borderBottomWidth": 1,
-              "borderColor": "#EDEEEF",
-              "flexDirection": "row",
-              "marginLeft": 16,
-              "paddingVertical": 14,
-            }
-          }
-        >
-          <View
-            style={
-              Object {
-                "marginRight": 16,
-              }
-            }
-          >
-            <View
-              style={
-                Object {
-                  "borderColor": "#9CA4A9",
-                  "borderRadius": 12,
-                  "borderWidth": 2,
-                  "height": 24,
-                  "paddingTop": 2,
-                  "width": 24,
-                }
-              }
-            />
-          </View>
-          <Text
-            numberOfLines={1}
-            style={
-              Object {
-                "color": "#2E3338",
-                "flex": 1,
-                "fontFamily": "Inter-Regular",
-                "fontSize": 16,
-                "lineHeight": 22,
-                "marginRight": 16,
-              }
-            }
-          >
-            PHP
-          </Text>
-        </View>
-      </View>
-    </View>
-    <View
-      onLayout={[Function]}
-      style={null}
-    >
-      <View
-        accessible={true}
-        focusable={true}
-        nativeBackgroundAndroid={
-          Object {
-            "attribute": "selectableItemBackground",
-            "type": "ThemeAttrAndroid",
-          }
-        }
-        onClick={[Function]}
-        onResponderGrant={[Function]}
-        onResponderMove={[Function]}
-        onResponderRelease={[Function]}
-        onResponderTerminate={[Function]}
-        onResponderTerminationRequest={[Function]}
-        onStartShouldSetResponder={[Function]}
-      >
-        <View
-          style={
-            Object {
-              "alignItems": "center",
-              "borderBottomWidth": 1,
-              "borderColor": "#EDEEEF",
-              "flexDirection": "row",
-              "marginLeft": 16,
-              "paddingVertical": 14,
-            }
-          }
-        >
-          <View
-            style={
-              Object {
-                "marginRight": 16,
-              }
-            }
-          >
-            <View
-              style={
-                Object {
-                  "borderColor": "#9CA4A9",
-                  "borderRadius": 12,
-                  "borderWidth": 2,
-                  "height": 24,
-                  "paddingTop": 2,
-                  "width": 24,
-                }
-              }
-            />
-          </View>
-          <Text
-            numberOfLines={1}
-            style={
-              Object {
-                "color": "#2E3338",
-                "flex": 1,
-                "fontFamily": "Inter-Regular",
-                "fontSize": 16,
-                "lineHeight": 22,
-                "marginRight": 16,
-              }
-            }
-          >
-            LRD
-          </Text>
-        </View>
-      </View>
-    </View>
-    <View
-      onLayout={[Function]}
-      style={null}
-    >
-      <View
-        accessible={true}
-        focusable={true}
-        nativeBackgroundAndroid={
-          Object {
-            "attribute": "selectableItemBackground",
-            "type": "ThemeAttrAndroid",
-          }
-        }
-        onClick={[Function]}
-        onResponderGrant={[Function]}
-        onResponderMove={[Function]}
-        onResponderRelease={[Function]}
-        onResponderTerminate={[Function]}
-        onResponderTerminationRequest={[Function]}
-        onStartShouldSetResponder={[Function]}
-      >
-        <View
-          style={
-            Object {
-              "alignItems": "center",
-              "borderBottomWidth": 1,
-              "borderColor": "#EDEEEF",
-              "flexDirection": "row",
-              "marginLeft": 16,
-              "paddingVertical": 14,
-            }
-          }
-        >
-          <View
-            style={
-              Object {
-                "marginRight": 16,
-              }
-            }
-          >
-            <View
-              style={
-                Object {
-                  "borderColor": "#9CA4A9",
-                  "borderRadius": 12,
-                  "borderWidth": 2,
-                  "height": 24,
-                  "paddingTop": 2,
-                  "width": 24,
-                }
-              }
-            />
-          </View>
-          <Text
-            numberOfLines={1}
-            style={
-              Object {
-                "color": "#2E3338",
-                "flex": 1,
-                "fontFamily": "Inter-Regular",
-                "fontSize": 16,
-                "lineHeight": 22,
-                "marginRight": 16,
-              }
-            }
-          >
-            SLL
-          </Text>
-        </View>
-      </View>
-    </View>
-    <View
-      onLayout={[Function]}
-      style={null}
-    >
-      <View
-        accessible={true}
-        focusable={true}
-        nativeBackgroundAndroid={
-          Object {
-            "attribute": "selectableItemBackground",
-            "type": "ThemeAttrAndroid",
-          }
-        }
-        onClick={[Function]}
-        onResponderGrant={[Function]}
-        onResponderMove={[Function]}
-        onResponderRelease={[Function]}
-        onResponderTerminate={[Function]}
-        onResponderTerminationRequest={[Function]}
-        onStartShouldSetResponder={[Function]}
-      >
-        <View
-          style={
-            Object {
-              "alignItems": "center",
-              "borderBottomWidth": 1,
-              "borderColor": "#EDEEEF",
-              "flexDirection": "row",
-              "marginLeft": 16,
-              "paddingVertical": 14,
-            }
-          }
-        >
-          <View
-            style={
-              Object {
-                "marginRight": 16,
-              }
-            }
-          >
-            <View
-              style={
-                Object {
-                  "borderColor": "#9CA4A9",
-                  "borderRadius": 12,
-                  "borderWidth": 2,
-                  "height": 24,
-                  "paddingTop": 2,
-                  "width": 24,
-                }
-              }
-            />
-          </View>
-          <Text
-            numberOfLines={1}
-            style={
-              Object {
-                "color": "#2E3338",
-                "flex": 1,
-                "fontFamily": "Inter-Regular",
-                "fontSize": 16,
-                "lineHeight": 22,
-                "marginRight": 16,
-              }
-            }
-          >
-            KES
-          </Text>
-        </View>
-      </View>
-    </View>
-    <View
-      onLayout={[Function]}
-      style={null}
-    >
-      <View
-        accessible={true}
-        focusable={true}
-        nativeBackgroundAndroid={
-          Object {
-            "attribute": "selectableItemBackground",
-            "type": "ThemeAttrAndroid",
-          }
-        }
-        onClick={[Function]}
-        onResponderGrant={[Function]}
-        onResponderMove={[Function]}
-        onResponderRelease={[Function]}
-        onResponderTerminate={[Function]}
-        onResponderTerminationRequest={[Function]}
-        onStartShouldSetResponder={[Function]}
-      >
-        <View
-          style={
-            Object {
-              "alignItems": "center",
-              "borderBottomWidth": 1,
-              "borderColor": "#EDEEEF",
-              "flexDirection": "row",
-              "marginLeft": 16,
-              "paddingVertical": 14,
-            }
-          }
-        >
-          <View
-            style={
-              Object {
-                "marginRight": 16,
-              }
-            }
-          >
-            <View
-              style={
-                Object {
-                  "borderColor": "#9CA4A9",
-                  "borderRadius": 12,
-                  "borderWidth": 2,
-                  "height": 24,
-                  "paddingTop": 2,
-                  "width": 24,
-                }
-              }
-            />
-          </View>
-          <Text
-            numberOfLines={1}
-            style={
-              Object {
-                "color": "#2E3338",
-                "flex": 1,
-                "fontFamily": "Inter-Regular",
-                "fontSize": 16,
-                "lineHeight": 22,
-                "marginRight": 16,
-              }
-            }
-          >
-            UGX
-          </Text>
-        </View>
-<<<<<<< HEAD
-      </View>
-    </View>
-    <View
-      style={
-        Object {
-          "height": 0,
-        }
-      }
-    />
-=======
       </RCTScrollView>
     </RNCSafeAreaView>
->>>>>>> 6e96d6e1
   </View>
 </RCTScrollView>
 `;