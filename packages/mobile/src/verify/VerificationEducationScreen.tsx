import Button, { BtnTypes } from '@celo/react-components/components/Button'
import PhoneNumberInput from '@celo/react-components/components/PhoneNumberInput'
import TextButton from '@celo/react-components/components/TextButton'
import colors from '@celo/react-components/styles/colors'
import fontStyles from '@celo/react-components/styles/fonts'
import { Spacing } from '@celo/react-components/styles/styles'
import { Countries } from '@celo/utils/src/countries'
import { getE164DisplayNumber, getRegionCode } from '@celo/utils/src/phoneNumbers'
import { useFocusEffect } from '@react-navigation/native'
import { StackScreenProps, useHeaderHeight } from '@react-navigation/stack'
import React, { useCallback, useEffect, useMemo, useState } from 'react'
import { useTranslation } from 'react-i18next'
import { ActivityIndicator, ScrollView, StyleSheet, Text, View } from 'react-native'
import Modal from 'react-native-modal'
import { useSafeAreaInsets } from 'react-native-safe-area-context'
import { useDispatch, useSelector } from 'react-redux'
import { initializeAccount } from 'src/account/actions'
import { e164NumberSelector } from 'src/account/selectors'
import { setNumberVerified } from 'src/app/actions'
import { numberVerifiedSelector } from 'src/app/selectors'
import BackButton from 'src/components/BackButton'
import { RECAPTCHA_SITE_KEY, WEB_LINK } from 'src/config'
import i18n, { Namespaces } from 'src/i18n'
import {
  feelessFetchVerificationState,
  feelessStartVerification,
  fetchVerificationState,
  setCaptchaToken,
  setHasSeenVerificationNux,
  startVerification,
} from 'src/identity/actions'
import { feelessVerificationStateSelector, verificationStateSelector } from 'src/identity/reducer'
import { NUM_ATTESTATIONS_REQUIRED } from 'src/identity/verification'
import { HeaderTitleWithSubtitle, nuxNavigationOptions } from 'src/navigator/Headers'
import { navigateHome } from 'src/navigator/NavigationService'
import { Screens } from 'src/navigator/Screens'
import { TopBarTextButton } from 'src/navigator/TopBarButton'
import { StackParamList } from 'src/navigator/types'
import useTypedSelector from 'src/redux/useSelector'
import Logger from 'src/utils/Logger'
import GoogleReCaptcha from 'src/verify/safety/GoogleReCaptcha'
import VerificationLearnMoreDialog from 'src/verify/VerificationLearnMoreDialog'
import VerificationSkipDialog from 'src/verify/VerificationSkipDialog'
import { currentAccountSelector } from 'src/web3/selectors'

type ScreenProps = StackScreenProps<StackParamList, Screens.VerificationEducationScreen>

type Props = ScreenProps

function VerificationEducationScreen({ route, navigation }: Props) {
  const showSkipDialog = route.params?.showSkipDialog || false
  const account = useTypedSelector(currentAccountSelector)
  const [showLearnMoreDialog, setShowLearnMoreDialog] = useState(false)
  const [isCaptchaVisible, setIsCaptchaVisible] = useState(false)
  // const [, setSafetyNetAttestation] = useState()
  const e164PhoneNumber = useSelector(e164NumberSelector)
  const { t } = useTranslation(Namespaces.onboarding)
  const dispatch = useDispatch()
  const headerHeight = useHeaderHeight()
  const insets = useSafeAreaInsets()
  const numberVerified = useSelector(numberVerifiedSelector)
  const partOfOnboarding = !route.params?.hideOnboardingStep

  const verificationState = useSelector(verificationStateSelector)
  const feelessVerificationState = useSelector(feelessVerificationStateSelector)
  const tryFeeless = feelessVerificationState.komenci.serviceAvailable
  const relevantVerificationState = tryFeeless ? feelessVerificationState : verificationState
  const { actionableAttestations, status } = relevantVerificationState
  const { numAttestationsRemaining } = status
  const withoutRevealing = actionableAttestations.length >= numAttestationsRemaining

  const country = useMemo(() => {
    const regionCode = getRegionCode(e164PhoneNumber || '')
    const countries = new Countries(i18n.language)
    return countries.getCountryByCodeAlpha2(regionCode || '')
  }, [e164PhoneNumber, i18n.language])

  useEffect(() => {
<<<<<<< HEAD
    if (verificationState.status.isVerified || feelessVerificationState.status.isVerified) {
=======
    dispatch(initializeAccount())
  }, [])

  useEffect(() => {
    if (status.isVerified) {
>>>>>>> a2059133
      dispatch(setNumberVerified(true))
    }
  }, [verificationState.status.isVerified, feelessVerificationState.status.isVerified])

  useFocusEffect(
    // useCallback is needed here: https://bit.ly/2G0WKTJ
    useCallback(() => {
      if (!account) {
        return
      }
      // This action is also dispatched at the end of the initializeAccount action.
      dispatch(fetchVerificationState())
<<<<<<< HEAD
      dispatch(feelessFetchVerificationState())
    }, [])
=======
    }, [account])
>>>>>>> a2059133
  )

  const onStartVerification = () => {
    dispatch(setHasSeenVerificationNux(true))
    if (tryFeeless) {
      dispatch(feelessStartVerification(withoutRevealing))
    } else {
      dispatch(startVerification(withoutRevealing))
    }
  }

  const onPressStart = async () => {
    const { sessionActive } = feelessVerificationState.komenci

    if (tryFeeless && !sessionActive) {
      await showCaptcha()
    } else {
      onStartVerification()
    }
  }

  const onPressSkipCancel = () => {
    navigation.setParams({ showSkipDialog: false })
  }

  const onPressSkipConfirm = () => {
    dispatch(setHasSeenVerificationNux(true))
    navigateHome()
  }

  const onPressContinue = () => {
    dispatch(setHasSeenVerificationNux(true))
    if (partOfOnboarding) {
      navigation.navigate(Screens.ImportContacts)
    } else {
      navigateHome()
    }
  }

  const onPressLearnMore = () => {
    setShowLearnMoreDialog(true)
  }

  const onPressLearnMoreDismiss = () => {
    setShowLearnMoreDialog(false)
  }

  const showCaptcha = async () => {
    setIsCaptchaVisible(true)
    // const safetyNetAttestationResponse = await getSafetyNetAttestation()
    // Logger.info('SafetyNet attestation complete:', JSON.stringify(safetyNetAttestationResponse))
    // setSafetyNetAttestation(safetyNetAttestationResponse)
  }
  const hideCaptcha = () => setIsCaptchaVisible(false)

  const handleCaptchaResolved = (res: any) => {
    hideCaptcha()
    const captchaToken = res?.nativeEvent?.data
    if (captchaToken !== 'cancel' && captchaToken !== 'error') {
      Logger.info('Captcha token received: ', captchaToken)
      dispatch(setCaptchaToken(captchaToken))
      // TODO: Before calling this, make sure |safetyNetAttestation| has finished loading on Android.
      onStartVerification()
    }
  }

  if (feelessVerificationState.isLoading || verificationState.isLoading) {
    return (
      <View style={styles.loader}>
        {account && (
          <VerificationSkipDialog
            isVisible={showSkipDialog}
            onPressCancel={onPressSkipCancel}
            onPressConfirm={onPressSkipConfirm}
          />
        )}
        <ActivityIndicator size="large" color={colors.greenBrand} />
      </View>
    )
  }

  let bodyText
  let firstButton

  if (numberVerified) {
    // Already verified
    bodyText = t('verificationEducation.bodyAlreadyVerified')
    firstButton = (
      <Button
        text={partOfOnboarding ? t('global:continue') : t('global:goBack')}
        onPress={onPressContinue}
        type={BtnTypes.ONBOARDING}
        style={styles.startButton}
        testID="VerificationEducationSkip"
      />
    )
  } else if (tryFeeless || verificationState.isBalanceSufficient) {
    // Sufficient balance
    bodyText = t(`verificationEducation.${tryFeeless ? 'feelessBody' : 'body'}`)
    firstButton = (
      <Button
        text={
          NUM_ATTESTATIONS_REQUIRED - numAttestationsRemaining + actionableAttestations.length
            ? t('verificationEducation.resume')
            : t('verificationEducation.start')
        }
        onPress={onPressStart}
        type={BtnTypes.ONBOARDING}
        style={styles.startButton}
        testID="VerificationEducationContinue"
      />
    )
  } else {
    // Insufficient balance
    bodyText = t('verificationEducation.bodyInsufficientBalance')
    firstButton = (
      <Button
        text={t('verificationEducation.skipForNow')}
        onPress={onPressSkipConfirm}
        type={BtnTypes.ONBOARDING}
        style={styles.startButton}
        testID="VerificationEducationSkip"
      />
    )
  }

  return (
    <View style={styles.container}>
      <ScrollView
        style={headerHeight ? { marginTop: headerHeight } : undefined}
        contentContainerStyle={[styles.scrollContainer, insets && { marginBottom: insets.bottom }]}
      >
        <Text style={styles.header} testID="VerificationEducationHeader">
          {t('verificationEducation.header')}
        </Text>
        <Text style={styles.body}>{bodyText}</Text>
        <PhoneNumberInput
          label={t('nuxNamePin1:phoneNumber')}
          style={styles.phoneNumber}
          country={country}
          nationalPhoneNumber={getE164DisplayNumber(e164PhoneNumber || '')}
          editable={false}
        />
        {firstButton}
        <View style={styles.spacer} />
        <TextButton style={styles.doINeedToConfirmButton} onPress={onPressLearnMore}>
          {t('verificationEducation.doINeedToConfirm')}
        </TextButton>
      </ScrollView>
      <Modal isVisible={isCaptchaVisible} style={styles.recaptchaModal}>
        <TopBarTextButton
          onPress={hideCaptcha}
          titleStyle={[
            {
              marginTop: insets.top,
              height: headerHeight - insets.top,
            },
            styles.recaptchaClose,
          ]}
          title={t('global:close')}
        />
        <GoogleReCaptcha
          siteKey={RECAPTCHA_SITE_KEY}
          url={WEB_LINK}
          languageCode={i18n.language}
          onMessage={handleCaptchaResolved}
          style={styles.recaptcha}
        />
      </Modal>
      <VerificationSkipDialog
        isVisible={showSkipDialog}
        onPressCancel={onPressSkipCancel}
        onPressConfirm={onPressSkipConfirm}
      />
      <VerificationLearnMoreDialog
        isVisible={showLearnMoreDialog}
        onPressDismiss={onPressLearnMoreDismiss}
      />
    </View>
  )
}

VerificationEducationScreen.navigationOptions = ({ navigation, route }: ScreenProps) => {
  const title = route.params?.hideOnboardingStep
    ? i18n.t('onboarding:verificationEducation.title')
    : () => (
        <HeaderTitleWithSubtitle
          title={i18n.t('onboarding:verificationEducation.title')}
          subTitle={i18n.t('onboarding:step', { step: '4' })}
        />
      )
  return {
    ...nuxNavigationOptions,
    headerTitle: title,
    headerRight: () =>
      !route.params?.hideOnboardingStep && (
        <TopBarTextButton
          title={i18n.t('global:skip')}
          testID="VerificationEducationSkipHeader"
          // tslint:disable-next-line: jsx-no-lambda
          onPress={() => navigation.setParams({ showSkipDialog: true })}
          titleStyle={{ color: colors.goldDark }}
        />
      ),
    headerLeft: () => route.params?.hideOnboardingStep && <BackButton />,
  }
}

const styles = StyleSheet.create({
  container: {
    flex: 1,
    backgroundColor: colors.onboardingBackground,
  },
  recaptchaModal: {
    margin: 0,
    backgroundColor: 'rgba(249, 243, 240, 0.9)',
  },
  recaptchaClose: {
    justifyContent: 'center',
    alignItems: 'flex-start',
    color: colors.dark,
  },
  recaptcha: {
    backgroundColor: 'transparent',
  },
  scrollContainer: {
    flexGrow: 1,
    paddingHorizontal: 20,
    paddingTop: 32,
  },
  header: {
    ...fontStyles.h2,
    marginBottom: Spacing.Regular16,
  },
  body: {
    ...fontStyles.regular,
    marginBottom: Spacing.Thick24,
  },
  startButton: {
    marginBottom: Spacing.Thick24,
  },
  phoneNumber: {
    marginBottom: Spacing.Thick24,
  },
  spacer: {
    flex: 1,
  },
  doINeedToConfirmButton: {
    textAlign: 'center',
    color: colors.onboardingBrownLight,
    padding: Spacing.Regular16,
  },
  loader: {
    alignItems: 'center',
    justifyContent: 'center',
    flex: 1,
    backgroundColor: colors.onboardingBackground,
  },
})

export default VerificationEducationScreen<|MERGE_RESOLUTION|>--- conflicted
+++ resolved
@@ -76,15 +76,11 @@
   }, [e164PhoneNumber, i18n.language])
 
   useEffect(() => {
-<<<<<<< HEAD
-    if (verificationState.status.isVerified || feelessVerificationState.status.isVerified) {
-=======
     dispatch(initializeAccount())
   }, [])
 
   useEffect(() => {
     if (status.isVerified) {
->>>>>>> a2059133
       dispatch(setNumberVerified(true))
     }
   }, [verificationState.status.isVerified, feelessVerificationState.status.isVerified])
@@ -97,12 +93,8 @@
       }
       // This action is also dispatched at the end of the initializeAccount action.
       dispatch(fetchVerificationState())
-<<<<<<< HEAD
       dispatch(feelessFetchVerificationState())
-    }, [])
-=======
     }, [account])
->>>>>>> a2059133
   )
 
   const onStartVerification = () => {
