--- conflicted
+++ resolved
@@ -88,15 +88,11 @@
   useFocusEffect(
     // useCallback is needed here: https://bit.ly/2G0WKTJ
     useCallback(() => {
-<<<<<<< HEAD
       if (!account) {
         return
       }
       // This action is also dispatched at the end of the initializeAccount action.
-      dispatch(fetchVerificationState())
-=======
       dispatch(fetchVerificationState(!partOfOnboarding))
->>>>>>> ab92579d
       dispatch(feelessFetchVerificationState())
     }, [account])
   )
