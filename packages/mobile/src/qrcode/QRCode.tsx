--- conflicted
+++ resolved
@@ -7,11 +7,7 @@
 import * as React from 'react'
 import { WithNamespaces, withNamespaces } from 'react-i18next'
 import { StyleSheet, View } from 'react-native'
-<<<<<<< HEAD
-import QRCode from 'react-native-qrcode-svg'
 import SafeAreaView from 'react-native-safe-area-view'
-=======
->>>>>>> 7832f88c
 import { connect } from 'react-redux'
 import { UserContactDetails, userContactDetailsSelector } from 'src/account/reducer'
 import { AvatarSelf } from 'src/components/AvatarSelf'
