--- conflicted
+++ resolved
@@ -1,13 +1,3 @@
-<<<<<<< HEAD
-import Link from '@celo/react-components/components/Link'
-import colors from '@celo/react-components/styles/colors'
-import fontStyles from '@celo/react-components/styles/fonts'
-import * as React from 'react'
-import { useTranslation } from 'react-i18next'
-import { StyleSheet, Text, View } from 'react-native'
-import SafeAreaView from 'react-native-safe-area-view'
-import SettingsItem from 'src/account/SettingsItem'
-=======
 import { SettingsItemTextValue } from '@celo/react-components/components/SettingsItem'
 import colors from '@celo/react-components/styles/colors.v2'
 import fontStyles from '@celo/react-components/styles/fonts.v2'
@@ -15,7 +5,6 @@
 import { useTranslation } from 'react-i18next'
 import { ScrollView, StyleSheet, Text, View } from 'react-native'
 import { SafeAreaView } from 'react-native-safe-area-context'
->>>>>>> 6e96d6e1
 import { FAQ_LINK, FORUM_LINK } from 'src/config'
 import { Namespaces } from 'src/i18n'
 import DrawerTopBar from 'src/navigator/DrawerTopBar'
@@ -34,26 +23,6 @@
   return (
     <SafeAreaView style={styles.container}>
       <DrawerTopBar />
-<<<<<<< HEAD
-      <View style={styles.containerList}>
-        <SettingsItem
-          testID="WebFAQLink"
-          title={t('webFaq')}
-          onPress={openExternalLink(FAQ_LINK)}
-        />
-        <SettingsItem
-          testID="ForumLink"
-          title={t('forum')}
-          onPress={openExternalLink(FORUM_LINK)}
-        />
-      </View>
-      <View style={styles.contactUs}>
-        <Text style={fontStyles.body}>{t('contactText')} </Text>
-        <Link onPress={onPressContact} testID="SupportContactLink" style={styles.contactLink}>
-          {t('contactUs')}
-        </Link>
-      </View>
-=======
       <ScrollView>
         <Text style={styles.title} testID={'SettingsTitle'}>
           {t('global:help')}
@@ -76,7 +45,6 @@
           />
         </View>
       </ScrollView>
->>>>>>> 6e96d6e1
     </SafeAreaView>
   )
 }
