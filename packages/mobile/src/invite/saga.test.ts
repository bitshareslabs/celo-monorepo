--- conflicted
+++ resolved
@@ -62,24 +62,9 @@
         sha3: (x: any) => `a sha3 hash`,
       },
     },
-<<<<<<< HEAD
-    isZeroSyncMode: () => false,
+    isFornoMode: () => false,
   }
 })
-=======
-    utils: {
-      fromWei: (x: any) => x / 1e18,
-      sha3: (x: any) => `a sha3 hash`,
-    },
-  },
-  contractKit: {
-    contracts: {
-      getStableToken: () => mockContractKitContract,
-    },
-  },
-  isFornoMode: () => false,
-}))
->>>>>>> aaeee1cd
 
 SendIntentAndroid.sendSms = jest.fn()
 
