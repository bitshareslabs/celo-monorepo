import { DefaultEventNames } from '@celo/react-components/analytics/constants'

export enum CustomEventNames {
  language_select = 'language_select',
  nux_continue = 'nux_continue',
  full_name_input = 'full_name_input',
  invitation_code = 'invitation_code',
  signup_submit = 'signup_submit',
  disconnect_banner = 'disconnect_banner',

  // Education
  gold_cancel1 = 'gold_cancel1',
  gold_cancel2 = 'gold_cancel2',
  gold_cancel3 = 'gold_cancel3',
  gold_educate_1_next = 'gold_educate_1_next', // next button on 1st edu screen
  gold_educate_2_next = 'gold_educate_2_next', // next button on 2nd edu screen
  gold_educate_3_next = 'gold_educate_3_next', // next button on 3rd edu screen

  photo_education_cancel1 = 'photo_education_cancel1',
  photo_education_cancel2 = 'photo_education_cancel2',
  photo_education_cancel3 = 'photo_education_cancel3',

  backup_educate_1_next = 'backup_educate_1_next', // next button on 1st edu screen
  backup_educate_2_next = 'backup_educate_2_next', // next button on 2nd edu screen
  backup_educate_3_next = 'backup_educate_3_next', // next button on 3rd edu screen
  backup_educate_4_next = 'backup_educate_4_next', // next button on 4th edu screen

  backup_educate_1_cancel = 'backup_educate_1_cancel', // cancel button on 1st edu screen
  backup_educate_2_cancel = 'backup_educate_2_cancel', // cancel button on 2nd edu screen
  backup_educate_3_cancel = 'backup_educate_3_cancel', // cancel button on 3rd edu screen
  backup_educate_4_cancel = 'backup_educate_4_cancel', // cancel button on 4th edu screen

  exchange_gold_nux = 'exchange_gold_nux',
  wallet_gold_nux = 'wallet_gold_nux',
  dollar_cancel1 = 'dollar_cancel1',
  dollar_cancel2 = 'dollar_cancel2',
  dollar_cancel3 = 'dollar_cancel3',
  send_dollar_nux = 'send_dollar_nux',
  wallet_dollar_nux = 'wallet_dollar_nux',
  send_input = 'send_input',
  transaction_details = 'transaction_details',

  // Payment send
  send_select_cancel = 'send_select_cancel',
  send_invite_details = 'send_invite_details',
  send_invite = 'send_invite',
  edit_send_invite = 'edit_send_invite',

<<<<<<< HEAD
  // Geth events
  geth_failed_genesis_block = 'geth_failed_genesis_block',
  geth_failed_static_nodes = 'geth_failed_static_nodes',
  geth_error_corrupt_chain = 'geth_error_corrupt_chain',
  geth_error_already_running = 'geth_error_already_running',
  geth_error_unexpected = 'geth_error_unexpected',

  // Sunc events
  sync_start = 'sync_start',
  sync_blockchain_corruption = 'sync_blockchain_corruption',
  sync_complete = 'sync_complete',
  sync_invalid_progress = 'sync_invalid_progress',
  sync_switch_to_forno_timeout = 'sync_switch_to_forno_timeout',
  sync_unexpected_error = 'sync_unexpected_error',
=======
  send_cancel = 'send_cancel', // when cancel is clicked after launching send flow
  send_search = 'send_search', // when text is input into search bar
  send_scan = 'send_scan', // when scan QR icon is selected from the send screen
  send_select_recipient = 'send_select_recipient', // when recipient was selected
  send_amount_back = 'send_amount_back', // back button pressed on amount screen
  send_continue = 'send_continue', // when next button pressed on amount enter page
  send_confirm_back = 'send_confirm_back', // when back button pressed on send confirmation screen
  send_confirm = 'send_confirm', // when send button pressed on send confirmation screen
  send_error = 'send_error', // when there is an error sending a transaction
  send_complete = 'send_complete', // when a send or invite transaction has successfully completed

  send_secure_start = 'send_secure_start', // when either secure send scan or manual confirm button pressed
  send_secure_cancel = 'send_secure_cancel', // when secure send flow is canceled
  send_secure_back = 'send_secure_back', // when back button is pressed during secure send
  send_secure_submit = 'send_secure_submit', // when an account is submitted for validation
  send_secure_success = 'send_secure_success', // when an account has been validated
  send_secure_incorrect = 'send_secure_incorrect', // when there's been an error validating the account
  send_secure_info = 'send_secure_info', // when "help" button is pressed
  send_secure_info_dismissed = 'send_secure_info_dismissed', // when "help" button is dismissed
  send_secure_edit = 'send_secure_edit', // when "edit" address button is pressed to manually initate secure send flow

  invite_error = 'invite_error', // when there is an error sending an invite

  // Payment request
  request_cancel = 'request_cancel', // when cancel is clicked after launching request flow
  request_search = 'request_search', // when text is input into search bar
  request_scan = 'request_scan', // when scan QR icon is selected from the request screen
  request_select_recipient = 'request_select_recipient', // when recipient was selected
  request_amount_back = 'request_amount_back', // back button pressed on amount screen
  request_continue = 'request_continue', // when next button pressed on amount enter page
  request_unavailable = 'request_unavailable', // when request attempted to unverified user
  request_confirm_back = 'request_confirm_back', // when back button pressed on request confirmation screen
  request_confirm = 'request_confirm', // when request button pressed on request confirmation screen
  request_error = 'request_error', // when there is an error requesting a transaction

  incoming_request_payment_decline = 'incoming_request_payment_decline',
  incoming_request_payment_pay = 'incoming_request_payment_pay',
  incoming_request_payment_review = 'incoming_request_payment_review',

  outgoing_request_payment_review = 'outgoing_request_payment_review',
  outgoing_request_payment_remind = 'outgoing_request_payment_remind',
  outgoing_request_payment_cancel = 'outgoing_request_payment_cancel',
>>>>>>> a19b2b47

  // Send events, separate from button tracking above
  send_dollar_transaction = 'send_dollar_transaction',
  send_dollar_transaction_confirmed = 'send_dollar_transaction_confirmed',
  send_gold_transaction = 'send_gold_transaction',
  send_gold_transaction_confirmed = 'send_gold_transaction_confirmed',
  send_transaction_confirmed = 'send_transaction_confirmed',
  send_transaction_failed = 'send_transaction_failed',

  fetch_balance = 'fetch_balance',

  // Verification event and sub-events
  verification_start = 'verification_start',
  verification_setup = 'verification_setup',
  verification_get_status = 'verification_get_status',
  verification_request_attestations = 'verification_request_attestations',
  verification_requested_attestations = 'verification_requested_attestations',
  verification_get_attestations = 'verification_get_attestations',
  verification_set_account = 'verification_set_account',
  verification_reveal_attestation = 'verification_reveal_attestation',
  verification_revealed_attestation = 'verification_revealed_attestation',
  verification_codes_received = 'verification_codes_received',
  verification_complete_attestation = 'verification_complete_attestation',
  verification_completed_attestation = 'verification_completed_attestation',
  verification_manual_selected = 'verification_manual_selected',
  verification_failed = 'verification_failed',
  verification_cancelled = 'verification_cancelled',
  verification_success = 'verification_success',
  verification_timed_out = 'verification_timed_out',

  verification_actionable_attestation_start = 'verification_actionable_attestation_start',
  verification_actionable_attestation_finish = 'verification_actionable_attestation_finish',
  verification_validate_code_start = 'verification_validate_code_start',
  verification_validate_code_finish = 'verification_validate_code_finish',

  phone_number_quota_purchase_success = 'phone_number_quota_purchase_success',
  phone_number_quota_purchase_failure = 'phone_number_quota_purchase_failure',
  phone_number_quota_purchase_skip = 'phone_number_quota_purchase_skip',

  redeem_invite_success = 'redeem_invite_success',
  redeem_invite_timed_out = 'redeem_invite_timed_out',
  redeem_invite_failed = 'redeem_invite_failed',

  photos_education = 'photos_education',
  get_backup_key = 'get_backup_key',
  earn_celo_gold = 'earn_celo_gold',
  user_restart = 'user_restart',
  pin_continue = 'pin_continue',
  pin_wallet_import = 'pin_wallet_import',
  pin_value = 'pin_value',
  pin_create_button = 'pin_create_button',

  // Screen name: Invite_Friends, Invite_Friends_Fee
  friend_invited = 'friend_invited', // to record the name or number of the friend a user is inviting per an invite session
  // TODO: this event is tracked, but isn't showing up on screen, so it is untested
  invite_cancel = 'invite_cancel', // to count the # of taps on the “Cancel” element in the upper left corner
  // TODO: Add this metric later. There doens't appear to be a Cancel button in the upper left of Invite_Friends_Review
  // invite_fee_cancel = 'invite_fee_cancel', // to count the # of taps on “Cancel” in upper left of Invite_Friends_Review
  invite_edit = 'invite_edit', // to count the # of taps on “Cancel” button at bottom of Invite_Friends_Review
  invite_friends_sms = 'invite_friends_sms', // to count the # of taps on “Invite with SMS" button on Invite_Friends_Review
  invite_friends_whatsapp = 'invite_friends_whatsapp', // to count the # of taps on “Invite with WhatsApp" button on Invite_Friends_Review

  backup_start = 'backup_start', // ‘set up now’ button click
  backup_setup_info = 'backup_setup_info',

  backup_quiz_backspace = 'backup_quiz_backspace', // whenever the backspace is pressed

  backup_quiz_submit = 'backup_quiz_submit', // (Count # of taps on "Submit" button in Backup_Quiz)
  backup_quiz_success = 'backup_quiz_success', // (Count # of successful Account Key confirmations Backup_Quiz)
  backup_quiz_incorrect = 'backup_quiz_incorrect', // (Count # of failed Account Key confirmations Backup_Quiz)

  // Screen name: Backup_Phrase, Backup_Insist, Backup_Share, Backup_Set
  set_social_backup = 'set_social_backup', // (count # of taps on "Set up Social Backup")
  delay_backup = 'delay_backup', // (Count # of taps on "Delay" button in Backup_Phrase)
  skip_backup = 'skip_backup', // (count # of taps on “Skip” button in Backup_Phrase)
  view_backup_phrase = 'view_backup_phrase', // (count # of taps on "View Backup Phrase" after already backed up)
  view_social_backup = 'view_social_backup', // (count # of taps on "View Social Backup" after already set up)
  skip_social_backup = 'skip_social_backup', // (count # of taps on "Skip Social Backup" )
  backup_cancel = 'backup_cancel', // (count # of taps on "Cancel" button in Backup_Phrase/BackupQuiz)
  backup_cancel_complete = 'backup_cancel_complete', // when choising to abort the cancel and continue the setup
  backup_cancel_procrastinate = 'backup_cancel_procrastinate', // when choosing to continue cancel and delay setup
  insist_backup_phrase = 'insist_backup_phrase', // (count # of taps on “Set Backup Phrase” in Backup_Insist)
  insist_skip_backup = 'insist_skip_backup', // (count # of taps on “Do Later” in Backup_Insist)
  backup_continue = 'backup_continue', // (count # of taps on “Continue” button in Backup_Phrase)
  backup_setup_toggle_enable = 'backup_setup_toggle_enable', // (count # of slides to agree on "I wrote down account key" Switch in Backup_Phrase)
  backup_setup_toggle_disable = 'backup_setup_toggle_disable', // (count # of slides to disagree on "I wrote down account key" Switch in Backup_Phrase)
  social_backup_continue = 'social_backup_continue', // (Count # of taps on "Backup with Friends" in Backup_Phrase)
  backup_error = 'backup_error',

  // Screen name: Backup_Quiz, Question_Incorrect, Backup_Confirmed
  question_select = 'question_select', // (track # of input selections on Backup_Verify screen)
  question_submit = 'question_submit', // (track # of taps on “Submit” button for Backup_Quiz screen)
  question_cancel = 'questions_cancel', // (track # of taps on "Cancel" button on the Backup_Quiz Screens)
  question_incorrect = 'question_incorrect', // (track # of taps on “See Backup Phrase” in Backup_Quiz)
  question_done = 'question_done', // (track # of taps on “Done” button on the Backup_Confirmed screen)

  // Screen name: Backup_Verify
  backup_paste = 'backup_paste', // (track # of pastes in input field for Backup_Verify screen)
  backup_paste_submit = 'backup_paste_submit', // (track # of taps on "Submit" button for Backup_Verify screen)
  backup_paste_cancel = 'backup_paste_cancel', // (track # of taps on "Cancel" button on the Backup_Verify screen)
  backup_paste_incorrect = 'backup_paste_incorrect', // (track # of taps on "See Backup Phrase" in Backup_Verify screen)
  backup_paste_done = 'backup_paste_done', // (track # of taps on "Done" button on the Backup_Verify screen)

  // Gold Buy and Sell screens
  gold_switch_input_currency = 'gold_switch_input_currency', // when ‘switch to gold’ button pressed
  gold_buy_continue = 'gold_buy_continue', // when ‘review’ button clicked
  gold_buy_confirm = 'gold_buy_confirm', // when ‘buy’ button clicked
  gold_buy_cancel = 'gold_buy_cancel', // when ‘cancel’ is clicked
  gold_buy_edit = 'gold_buy_edit', // when ‘edit’ is clicked
  gold_buy_error = 'gold_buy_error', // error in send flow
  gold_sell_continue = 'gold_sell_continue', // when ‘review’ button clicked
  gold_sell_confirm = 'gold_sell_confirm', // when ‘sell’ button clicked
  gold_sell_cancel = 'gold_sell_cancel', // when ‘cancel’ is clicked
  gold_sell_edit = 'gold_sell_edit', // when ‘edit’ is clicked
  gold_sell_error = 'gold_sell_error', // error in sell flow

  // Gold Home screen
  gold_info = 'gold_info', // when the (i) next to Celo Gold price is clicked, launching education (not pictured)
  gold_buy_start = 'gold_buy_start', // when the “Buy” button is clicked
  gold_sell_start = 'gold_sell_start', // when the “Sell” button is clicked
  gold_chart_switch = 'gold_chart_switch', // when another timescale is selected
  gold_activity_select = 'gold_activity_select', // when an activity item is clicked
  gold_activity_back = 'gold_activity_back', // when back caret is clicked from drilldown

  // Screens: Exchange_Tutorial, Exchange_Home, Exchange_Currency
  exchange_button = 'exchange_button', // count # of taps on the exchange button in Exchange_Home
  exchange_dollar_input = 'exchange_dollar_input', // record the input of Celo$ form field in Exchange_Currency
  // triggered when focus is moved away from text editing
  exchange_gold_input = 'exchange_gold_input', // record the input of Gold form field in Exchange_Currency,
  // triggered when focus is moved away from text editing
  exchange_continue = 'exchange_continue', // record # of taps on “Continue” button on Exchange_Currency
  currency_swap = 'currency_swap', // record # of taps on the double arrow button in Exchange_Currency

  // Screen: Exchange_Review
  exchange_edit = 'exchange_edit', // to count # of times users click the edit button, change transaction)
  exchange_cancel = 'exchange_cancel', // to count # of taps on the “Cancel” in the upper left corner)

  // Screen name: Account_Home, Account_Edit, Account_Edit_Name
  edit_profile = 'edit_profile', // to count the # of taps on the edit profile button in Account_Home
  edit_name = 'edit_name', // to count the # of taps on the “Edit Name” nav element in Account_Edit
  edit_name_input = 'edit_name_input', // to record the input of the form input field on Account_Edit_Name page
  edit_name_submit = 'edit_name_submit', // to count the # of taps on the "Done" button on Account_Edit_Name page
  edit_account_cancel = 'edit_account_cancel', // to count the # of taps on “Cancel” in upper left of Account_Edit
  edit_name_cancel = 'edit_name_cancel', // to count the # of taps on “Cancel” in upper left of Account_Edit_Name

  // Screen names: Wallet_Recover, Wallet_Import
  import_phrase_input = 'import_phrase_input', // to record the # of times a value is inputted here [we should not track the actual value of this field, just whether the user filled it out]
  import_wallet_submit = 'import_wallet_submit', // to count the # of times that the “Restore Celo Wallet” button is pressed
  import_wallet_cancel = 'import_wallet_cancel', // to count the # of times that the “Cancel” button is pressed
  import_contacts = 'import_contacts',
  import_contacts_skip = 'import_contacts_skip',

  // Escrowed payments
  escrowed_payment_review = 'escrowed_payment_review',
  escrowed_payment_reclaimed_by_sender = 'escrowed_payment_reclaimed_by_sender',
  escrowed_payment_reclaimEdit_by_sender = 'escrowed_payment_reclaimEdit_by_sender',
  escrowed_payment_withdrawn_by_receiver = 'escrowed_payment_withdrawn_by_receiver',
  clicked_escrowed_payment_notification = 'clicked_escrowed_payment_notification',
  clicked_escrowed_payment_send_message = 'clicked_escrowed_payment_send_message',

  // Notifications
  celogold_notification_confirm = 'celogold_notification_confirm',
  celogold_notification_dismiss = 'celogold_notification_dismiss',
  celorewards_notification_confirm = 'celorewards_notification_confirm',
  celorewards_notification_dismiss = 'celorewards_notification_dismiss',
  invitefriends_notification_confirm = 'invitefriends_notification_confirm',
  invitefriends_notification_dismiss = 'invitefriends_notification_dismiss',

  // QR Code
  qrcode_main_screen_visit = 'qrcode_main_screen_visit',

  // Performance
  transaction_send_start = 'transaction_send_start',
  transaction_send_gas_estimated = 'transaction_send_gas_estimated',
  transaction_send_gas_hash_received = 'transaction_send_gas_hash_received',
  transaction_send_gas_receipt = 'transaction_send_gas_receipt',
}

export enum CommonValues {
  success = 'success',
  failure = 'failure',
  cancel = 'cancel',
  timeout = 'timeout',
}

export type EventPropertyType = {
  [key in PropertyPathWhitelist]?: any
}

// TODO(nitya): separate this out by event name
<<<<<<< HEAD
export const PROPERTY_PATH_WHITELIST = [
  'address',
  'component',
  'countryCode',
  'cta',
  'currentScreen',
  'dollarBalance',
  'dollarPendingBalance',
  'error',
  'exchangeInputAmount',
  'exchangeRate',
  'fullName',
  'goldBalance',
  'goldPendingBalance',
  'inviteCode',
  'isCorrect',
  'issuer',
  'label',
  'language',
  'makerAmount',
  'makerToken',
  'makerTokenAmount',
  'name',
  'navigation.state.key',
  'navigation.state.routeName',
  'nextScreen',
  'note',
  'phoneNumber',
  'previousScreen',
  'query',
  'recipientAddress',
  'requesteeAddress',
  'requestIndex',
  'rootTag',
  'routeName',
  'screen',
  'selectedAnswer',
  'selectedRecipientAddress',
  'selectedRecipientPhoneNumber',
  'sendAmount',
  'subtitle',
  'success',
  'syncProgress',
  'takerAmount',
  'testnet',
  'timeElapsed',
  'title',
  'tti',
  'txId',
  'verificationIndex',
  'verificationsRemaining',
  'meanMillisecs',
  'millisecs',
]
=======
export enum PropertyPathWhitelist {
  address = 'address',
  component = 'component',
  context = 'context',
  countryCode = 'countryCode',
  cta = 'cta',
  currentScreen = 'currentScreen',
  didQuery = 'didQuery',
  dollarAmount = 'dollarAmount',
  dollarBalance = 'dollarBalance',
  dollarPendingBalance = 'dollarPendingBalance',
  error = 'error',
  exchangeInputAmount = 'exchangeInputAmount',
  exchangeRate = 'exchangeRate',
  fullName = 'fullName',
  goldAmount = 'goldAmount',
  goldBalance = 'goldBalance',
  goldPendingBalance = 'goldPendingBalance',
  goldToDollarExchangeRate = 'goldToDollarExchangeRate',
  inputToken = 'inputToken',
  inviteCode = 'inviteCode',
  isCorrect = 'isCorrect',
  isInvite = 'isInvite',
  issuer = 'issuer',
  label = 'label',
  language = 'language',
  localCurrency = 'localCurrency',
  localCurrencyAmount = 'localCurrencyAmount',
  localCurrencyExchangeRate = 'localCurrencyExchangeRate',
  makerAmount = 'makerAmount',
  makerToken = 'makerToken',
  makerTokenAmount = 'makerTokenAmount',
  method = 'method',
  name = 'name',
  'navigation.state.key' = 'navigation.state.key',
  'navigation.state.routeName' = 'navigation.state.routeName',
  nextScreen = 'nextScreen',
  note = 'note',
  phoneNumber = 'phoneNumber',
  previousScreen = 'previousScreen',
  query = 'query',
  recipientAddress = 'recipientAddress',
  recipientKind = 'recipientKind',
  requesteeAddress = 'requesteeAddress',
  requestIndex = 'requestIndex',
  rootTag = 'rootTag',
  routeName = 'routeName',
  screen = 'screen',
  selectedAnswer = 'selectedAnswer',
  selectedRecipientAddress = 'selectedRecipientAddress',
  selectedRecipientPhoneNumber = 'selectedRecipientPhoneNumber',
  sendAmount = 'sendAmount',
  subtitle = 'subtitle',
  success = 'success',
  syncProgress = 'syncProgress',
  takerAmount = 'takerAmount',
  testnet = 'testnet',
  timeElapsed = 'timeElapsed',
  title = 'title',
  to = 'to',
  tti = 'tti',
  txId = 'txId',
  validationType = 'validationType',
  verificationIndex = 'verificationIndex',
  verificationsRemaining = 'verificationsRemaining',
}

>>>>>>> a19b2b47
export { DefaultEventNames }<|MERGE_RESOLUTION|>--- conflicted
+++ resolved
@@ -46,7 +46,6 @@
   send_invite = 'send_invite',
   edit_send_invite = 'edit_send_invite',
 
-<<<<<<< HEAD
   // Geth events
   geth_failed_genesis_block = 'geth_failed_genesis_block',
   geth_failed_static_nodes = 'geth_failed_static_nodes',
@@ -61,7 +60,7 @@
   sync_invalid_progress = 'sync_invalid_progress',
   sync_switch_to_forno_timeout = 'sync_switch_to_forno_timeout',
   sync_unexpected_error = 'sync_unexpected_error',
-=======
+
   send_cancel = 'send_cancel', // when cancel is clicked after launching send flow
   send_search = 'send_search', // when text is input into search bar
   send_scan = 'send_scan', // when scan QR icon is selected from the send screen
@@ -104,7 +103,6 @@
   outgoing_request_payment_review = 'outgoing_request_payment_review',
   outgoing_request_payment_remind = 'outgoing_request_payment_remind',
   outgoing_request_payment_cancel = 'outgoing_request_payment_cancel',
->>>>>>> a19b2b47
 
   // Send events, separate from button tracking above
   send_dollar_transaction = 'send_dollar_transaction',
@@ -295,62 +293,6 @@
 }
 
 // TODO(nitya): separate this out by event name
-<<<<<<< HEAD
-export const PROPERTY_PATH_WHITELIST = [
-  'address',
-  'component',
-  'countryCode',
-  'cta',
-  'currentScreen',
-  'dollarBalance',
-  'dollarPendingBalance',
-  'error',
-  'exchangeInputAmount',
-  'exchangeRate',
-  'fullName',
-  'goldBalance',
-  'goldPendingBalance',
-  'inviteCode',
-  'isCorrect',
-  'issuer',
-  'label',
-  'language',
-  'makerAmount',
-  'makerToken',
-  'makerTokenAmount',
-  'name',
-  'navigation.state.key',
-  'navigation.state.routeName',
-  'nextScreen',
-  'note',
-  'phoneNumber',
-  'previousScreen',
-  'query',
-  'recipientAddress',
-  'requesteeAddress',
-  'requestIndex',
-  'rootTag',
-  'routeName',
-  'screen',
-  'selectedAnswer',
-  'selectedRecipientAddress',
-  'selectedRecipientPhoneNumber',
-  'sendAmount',
-  'subtitle',
-  'success',
-  'syncProgress',
-  'takerAmount',
-  'testnet',
-  'timeElapsed',
-  'title',
-  'tti',
-  'txId',
-  'verificationIndex',
-  'verificationsRemaining',
-  'meanMillisecs',
-  'millisecs',
-]
-=======
 export enum PropertyPathWhitelist {
   address = 'address',
   component = 'component',
@@ -383,7 +325,9 @@
   makerAmount = 'makerAmount',
   makerToken = 'makerToken',
   makerTokenAmount = 'makerTokenAmount',
+  meanMillisecs = 'meanMillisecs',
   method = 'method',
+  millisecs = 'millisecs',
   name = 'name',
   'navigation.state.key' = 'navigation.state.key',
   'navigation.state.routeName' = 'navigation.state.routeName',
@@ -418,5 +362,4 @@
   verificationsRemaining = 'verificationsRemaining',
 }
 
->>>>>>> a19b2b47
 export { DefaultEventNames }