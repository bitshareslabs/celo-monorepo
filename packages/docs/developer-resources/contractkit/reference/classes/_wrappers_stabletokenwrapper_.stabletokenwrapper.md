# Class: StableTokenWrapper

Stable token with variable supply (cUSD)

## Hierarchy

* [BaseWrapper](_wrappers_basewrapper_.basewrapper.md)‹StableToken›

  ↳ **StableTokenWrapper**

## Index

### Constructors

* [constructor](_wrappers_stabletokenwrapper_.stabletokenwrapper.md#constructor)

### Properties

* [allowance](_wrappers_stabletokenwrapper_.stabletokenwrapper.md#allowance)
* [approve](_wrappers_stabletokenwrapper_.stabletokenwrapper.md#approve)
* [burn](_wrappers_stabletokenwrapper_.stabletokenwrapper.md#burn)
* [decimals](_wrappers_stabletokenwrapper_.stabletokenwrapper.md#decimals)
* [decreaseAllowance](_wrappers_stabletokenwrapper_.stabletokenwrapper.md#decreaseallowance)
* [events](_wrappers_stabletokenwrapper_.stabletokenwrapper.md#events)
* [increaseAllowance](_wrappers_stabletokenwrapper_.stabletokenwrapper.md#increaseallowance)
* [mint](_wrappers_stabletokenwrapper_.stabletokenwrapper.md#mint)
* [name](_wrappers_stabletokenwrapper_.stabletokenwrapper.md#name)
* [owner](_wrappers_stabletokenwrapper_.stabletokenwrapper.md#owner)
* [setInflationParameters](_wrappers_stabletokenwrapper_.stabletokenwrapper.md#setinflationparameters)
* [symbol](_wrappers_stabletokenwrapper_.stabletokenwrapper.md#symbol)
* [totalSupply](_wrappers_stabletokenwrapper_.stabletokenwrapper.md#totalsupply)
* [transfer](_wrappers_stabletokenwrapper_.stabletokenwrapper.md#transfer)
* [transferFrom](_wrappers_stabletokenwrapper_.stabletokenwrapper.md#transferfrom)
* [transferWithComment](_wrappers_stabletokenwrapper_.stabletokenwrapper.md#transferwithcomment)
* [unitsToValue](_wrappers_stabletokenwrapper_.stabletokenwrapper.md#unitstovalue)
* [valueToUnits](_wrappers_stabletokenwrapper_.stabletokenwrapper.md#valuetounits)

### Accessors

* [address](_wrappers_stabletokenwrapper_.stabletokenwrapper.md#address)

### Methods

* [balanceOf](_wrappers_stabletokenwrapper_.stabletokenwrapper.md#balanceof)
* [getConfig](_wrappers_stabletokenwrapper_.stabletokenwrapper.md#getconfig)
* [getInflationParameters](_wrappers_stabletokenwrapper_.stabletokenwrapper.md#getinflationparameters)
* [getPastEvents](_wrappers_stabletokenwrapper_.stabletokenwrapper.md#getpastevents)

## Constructors

###  constructor

\+ **new StableTokenWrapper**(`kit`: [ContractKit](_kit_.contractkit.md), `contract`: StableToken): *[StableTokenWrapper](_wrappers_stabletokenwrapper_.stabletokenwrapper.md)*

*Inherited from [BaseWrapper](_wrappers_basewrapper_.basewrapper.md).[constructor](_wrappers_basewrapper_.basewrapper.md#constructor)*

*Defined in [contractkit/src/wrappers/BaseWrapper.ts:19](https://github.com/celo-org/celo-monorepo/blob/master/packages/contractkit/src/wrappers/BaseWrapper.ts#L19)*

**Parameters:**

Name | Type |
------ | ------ |
`kit` | [ContractKit](_kit_.contractkit.md) |
`contract` | StableToken |

**Returns:** *[StableTokenWrapper](_wrappers_stabletokenwrapper_.stabletokenwrapper.md)*

## Properties

###  allowance

• **allowance**: *function* = proxyCall(this.contract.methods.allowance, undefined, valueToBigNumber)

*Defined in [contractkit/src/wrappers/StableTokenWrapper.ts:40](https://github.com/celo-org/celo-monorepo/blob/master/packages/contractkit/src/wrappers/StableTokenWrapper.ts#L40)*

Gets the amount of owner's StableToken allowed to be spent by spender.

**`param`** The owner of the StableToken.

**`param`** The spender of the StableToken.

**`returns`** The amount of StableToken owner is allowing spender to spend.

#### Type declaration:

▸ (...`args`: InputArgs): *Promise‹Output›*

**Parameters:**

Name | Type |
------ | ------ |
`...args` | InputArgs |

___

###  approve

• **approve**: *function* = proxySend(
    this.kit,
    this.contract.methods.approve
  )

*Defined in [contractkit/src/wrappers/StableTokenWrapper.ts:161](https://github.com/celo-org/celo-monorepo/blob/master/packages/contractkit/src/wrappers/StableTokenWrapper.ts#L161)*

Approve a user to transfer StableToken on behalf of another user.

**`param`** The address which is being approved to spend StableToken.

**`param`** The amount of StableToken approved to the spender.

**`returns`** True if the transaction succeeds.

#### Type declaration:

▸ (`spender`: string, `value`: string | number): *[CeloTransactionObject](_wrappers_basewrapper_.celotransactionobject.md)‹boolean›*

**Parameters:**

Name | Type |
------ | ------ |
`spender` | string |
`value` | string &#124; number |

___

<<<<<<< HEAD
=======
###  balanceOf

• **balanceOf**: *function* = proxyCall(
    this.contract.methods.balanceOf,
    undefined,
    valueToBigNumber
  )

*Defined in [contractkit/src/wrappers/StableTokenWrapper.ts:68](https://github.com/celo-org/celo-monorepo/blob/master/packages/contractkit/src/wrappers/StableTokenWrapper.ts#L68)*

Gets the balance of the specified address using the presently stored inflation factor.

**`param`** The address to query the balance of.

**`returns`** The balance of the specified address.

#### Type declaration:

▸ (`owner`: string): *Promise‹BigNumber›*

**Parameters:**

Name | Type |
------ | ------ |
`owner` | string |

___

>>>>>>> 05a79f8d
###  burn

• **burn**: *function* = proxySend(this.kit, this.contract.methods.burn)

*Defined in [contractkit/src/wrappers/StableTokenWrapper.ts:119](https://github.com/celo-org/celo-monorepo/blob/master/packages/contractkit/src/wrappers/StableTokenWrapper.ts#L119)*

#### Type declaration:

▸ (...`args`: InputArgs): *[CeloTransactionObject](_wrappers_basewrapper_.celotransactionobject.md)‹Output›*

**Parameters:**

Name | Type |
------ | ------ |
`...args` | InputArgs |

___

###  decimals

• **decimals**: *function* = proxyCall(this.contract.methods.decimals, undefined, valueToInt)

*Defined in [contractkit/src/wrappers/StableTokenWrapper.ts:55](https://github.com/celo-org/celo-monorepo/blob/master/packages/contractkit/src/wrappers/StableTokenWrapper.ts#L55)*

**`returns`** The number of decimal places to which StableToken is divisible.

#### Type declaration:

▸ (...`args`: InputArgs): *Promise‹Output›*

**Parameters:**

Name | Type |
------ | ------ |
`...args` | InputArgs |

___

###  decreaseAllowance

• **decreaseAllowance**: *function* = proxySend(this.kit, this.contract.methods.decreaseAllowance)

*Defined in [contractkit/src/wrappers/StableTokenWrapper.ts:117](https://github.com/celo-org/celo-monorepo/blob/master/packages/contractkit/src/wrappers/StableTokenWrapper.ts#L117)*

Decreases the allowance of another user.

**`param`** The address which is being approved to spend StableToken.

**`param`** The decrement of the amount of StableToken approved to the spender.

**`returns`** true if success.

#### Type declaration:

▸ (...`args`: InputArgs): *[CeloTransactionObject](_wrappers_basewrapper_.celotransactionobject.md)‹Output›*

**Parameters:**

Name | Type |
------ | ------ |
`...args` | InputArgs |

___

###  events

• **events**: *any* = this.contract.events

*Inherited from [BaseWrapper](_wrappers_basewrapper_.basewrapper.md).[events](_wrappers_basewrapper_.basewrapper.md#events)*

*Defined in [contractkit/src/wrappers/BaseWrapper.ts:33](https://github.com/celo-org/celo-monorepo/blob/master/packages/contractkit/src/wrappers/BaseWrapper.ts#L33)*

___

###  increaseAllowance

• **increaseAllowance**: *function* = proxySend(
    this.kit,
    this.contract.methods.increaseAllowance,
    tupleParser(stringIdentity, valueToString)
  )

*Defined in [contractkit/src/wrappers/StableTokenWrapper.ts:106](https://github.com/celo-org/celo-monorepo/blob/master/packages/contractkit/src/wrappers/StableTokenWrapper.ts#L106)*

Increases the allowance of another user.

**`param`** The address which is being approved to spend StableToken.

**`param`** The increment of the amount of StableToken approved to the spender.

**`returns`** true if success.

#### Type declaration:

▸ (...`args`: InputArgs): *[CeloTransactionObject](_wrappers_basewrapper_.celotransactionobject.md)‹Output›*

**Parameters:**

Name | Type |
------ | ------ |
`...args` | InputArgs |

___

###  mint

• **mint**: *function* = proxySend(this.kit, this.contract.methods.mint)

*Defined in [contractkit/src/wrappers/StableTokenWrapper.ts:118](https://github.com/celo-org/celo-monorepo/blob/master/packages/contractkit/src/wrappers/StableTokenWrapper.ts#L118)*

#### Type declaration:

▸ (...`args`: InputArgs): *[CeloTransactionObject](_wrappers_basewrapper_.celotransactionobject.md)‹Output›*

**Parameters:**

Name | Type |
------ | ------ |
`...args` | InputArgs |

___

###  name

• **name**: *function* = proxyCall(this.contract.methods.name)

*Defined in [contractkit/src/wrappers/StableTokenWrapper.ts:45](https://github.com/celo-org/celo-monorepo/blob/master/packages/contractkit/src/wrappers/StableTokenWrapper.ts#L45)*

**`returns`** The name of the stable token.

#### Type declaration:

▸ (): *Promise‹string›*

___

###  owner

• **owner**: *function* = proxyCall(this.contract.methods.owner)

*Defined in [contractkit/src/wrappers/StableTokenWrapper.ts:74](https://github.com/celo-org/celo-monorepo/blob/master/packages/contractkit/src/wrappers/StableTokenWrapper.ts#L74)*

#### Type declaration:

▸ (...`args`: InputArgs): *Promise‹Output›*

**Parameters:**

Name | Type |
------ | ------ |
`...args` | InputArgs |

___

###  setInflationParameters

• **setInflationParameters**: *function* = proxySend(this.kit, this.contract.methods.setInflationParameters)

*Defined in [contractkit/src/wrappers/StableTokenWrapper.ts:121](https://github.com/celo-org/celo-monorepo/blob/master/packages/contractkit/src/wrappers/StableTokenWrapper.ts#L121)*

#### Type declaration:

▸ (...`args`: InputArgs): *[CeloTransactionObject](_wrappers_basewrapper_.celotransactionobject.md)‹Output›*

**Parameters:**

Name | Type |
------ | ------ |
`...args` | InputArgs |

___

###  symbol

• **symbol**: *function* = proxyCall(this.contract.methods.symbol)

*Defined in [contractkit/src/wrappers/StableTokenWrapper.ts:50](https://github.com/celo-org/celo-monorepo/blob/master/packages/contractkit/src/wrappers/StableTokenWrapper.ts#L50)*

**`returns`** The symbol of the stable token.

#### Type declaration:

▸ (): *Promise‹string›*

___

###  totalSupply

• **totalSupply**: *function* = proxyCall(this.contract.methods.totalSupply, undefined, valueToBigNumber)

*Defined in [contractkit/src/wrappers/StableTokenWrapper.ts:61](https://github.com/celo-org/celo-monorepo/blob/master/packages/contractkit/src/wrappers/StableTokenWrapper.ts#L61)*

Returns the total supply of the token, that is, the amount of tokens currently minted.

**`returns`** Total supply.

#### Type declaration:

▸ (...`args`: InputArgs): *Promise‹Output›*

**Parameters:**

Name | Type |
------ | ------ |
`...args` | InputArgs |

___

###  transfer

• **transfer**: *function* = proxySend(
    this.kit,
    this.contract.methods.transfer
  )

*Defined in [contractkit/src/wrappers/StableTokenWrapper.ts:188](https://github.com/celo-org/celo-monorepo/blob/master/packages/contractkit/src/wrappers/StableTokenWrapper.ts#L188)*

Transfers `value` from `msg.sender` to `to`

**`param`** The address to transfer to.

**`param`** The amount to be transferred.

#### Type declaration:

▸ (`to`: string, `value`: string | number): *[CeloTransactionObject](_wrappers_basewrapper_.celotransactionobject.md)‹boolean›*

**Parameters:**

Name | Type |
------ | ------ |
`to` | string |
`value` | string &#124; number |

___

###  transferFrom

• **transferFrom**: *function* = proxySend(this.kit, this.contract.methods.transferFrom)

*Defined in [contractkit/src/wrappers/StableTokenWrapper.ts:200](https://github.com/celo-org/celo-monorepo/blob/master/packages/contractkit/src/wrappers/StableTokenWrapper.ts#L200)*

Transfers StableToken from one address to another on behalf of a user.

**`param`** The address to transfer StableToken from.

**`param`** The address to transfer StableToken to.

**`param`** The amount of StableToken to transfer.

**`returns`** True if the transaction succeeds.

#### Type declaration:

▸ (`from`: string, `to`: string, `value`: string | number): *[CeloTransactionObject](_wrappers_basewrapper_.celotransactionobject.md)‹boolean›*

**Parameters:**

Name | Type |
------ | ------ |
`from` | string |
`to` | string |
`value` | string &#124; number |

___

###  transferWithComment

• **transferWithComment**: *function* = proxySend(
    this.kit,
    this.contract.methods.transferWithComment
  )

*Defined in [contractkit/src/wrappers/StableTokenWrapper.ts:173](https://github.com/celo-org/celo-monorepo/blob/master/packages/contractkit/src/wrappers/StableTokenWrapper.ts#L173)*

Transfer token for a specified address

**`param`** The address to transfer to.

**`param`** The amount to be transferred.

**`param`** The transfer comment.

**`returns`** True if the transaction succeeds.

#### Type declaration:

▸ (`to`: string, `value`: string | number, `comment`: string): *[CeloTransactionObject](_wrappers_basewrapper_.celotransactionobject.md)‹boolean›*

**Parameters:**

Name | Type |
------ | ------ |
`to` | string |
`value` | string &#124; number |
`comment` | string |

___

###  unitsToValue

• **unitsToValue**: *function* = proxyCall(
    this.contract.methods.unitsToValue,
    tupleParser(valueToString),
    valueToBigNumber
  )

*Defined in [contractkit/src/wrappers/StableTokenWrapper.ts:94](https://github.com/celo-org/celo-monorepo/blob/master/packages/contractkit/src/wrappers/StableTokenWrapper.ts#L94)*

Returns the value of a given number of units given the current inflation factor.

**`param`** The units to convert to value.

**`returns`** The value corresponding to `units` given the current inflation factor.

#### Type declaration:

▸ (`units`: BigNumber.Value): *Promise‹BigNumber›*

**Parameters:**

Name | Type |
------ | ------ |
`units` | BigNumber.Value |

___

###  valueToUnits

• **valueToUnits**: *function* = proxyCall(
    this.contract.methods.valueToUnits,
    tupleParser(valueToString),
    valueToBigNumber
  )

*Defined in [contractkit/src/wrappers/StableTokenWrapper.ts:83](https://github.com/celo-org/celo-monorepo/blob/master/packages/contractkit/src/wrappers/StableTokenWrapper.ts#L83)*

Returns the units for a given value given the current inflation factor.

**`param`** The value to convert to units.

**`returns`** The units corresponding to `value` given the current inflation factor.

**`dev`** We don't compute the updated inflationFactor here because
we assume any function calling this will have updated the inflation factor.

#### Type declaration:

▸ (`value`: BigNumber.Value): *Promise‹BigNumber›*

**Parameters:**

Name | Type |
------ | ------ |
`value` | BigNumber.Value |

## Accessors

###  address

• **get address**(): *string*

*Inherited from [BaseWrapper](_wrappers_basewrapper_.basewrapper.md).[address](_wrappers_basewrapper_.basewrapper.md#address)*

*Defined in [contractkit/src/wrappers/BaseWrapper.ts:23](https://github.com/celo-org/celo-monorepo/blob/master/packages/contractkit/src/wrappers/BaseWrapper.ts#L23)*

Contract address

**Returns:** *string*

## Methods

###  balanceOf

▸ **balanceOf**(`owner`: string, `blockNumber?`: undefined | number): *Promise‹BigNumber›*

*Defined in [contractkit/src/wrappers/StableTokenWrapper.ts:67](https://github.com/celo-org/celo-monorepo/blob/master/packages/contractkit/src/wrappers/StableTokenWrapper.ts#L67)*

Gets the balance of the specified address using the presently stored inflation factor.

**Parameters:**

Name | Type | Description |
------ | ------ | ------ |
`owner` | string | The address to query the balance of. |
`blockNumber?` | undefined &#124; number | - |

**Returns:** *Promise‹BigNumber›*

The balance of the specified address.

___

###  getConfig

▸ **getConfig**(): *Promise‹[StableTokenConfig](../interfaces/_wrappers_stabletokenwrapper_.stabletokenconfig.md)›*

*Defined in [contractkit/src/wrappers/StableTokenWrapper.ts:140](https://github.com/celo-org/celo-monorepo/blob/master/packages/contractkit/src/wrappers/StableTokenWrapper.ts#L140)*

Returns current configuration parameters.

**Returns:** *Promise‹[StableTokenConfig](../interfaces/_wrappers_stabletokenwrapper_.stabletokenconfig.md)›*

___

###  getInflationParameters

▸ **getInflationParameters**(): *Promise‹[InflationParameters](../interfaces/_wrappers_stabletokenwrapper_.inflationparameters.md)›*

*Defined in [contractkit/src/wrappers/StableTokenWrapper.ts:127](https://github.com/celo-org/celo-monorepo/blob/master/packages/contractkit/src/wrappers/StableTokenWrapper.ts#L127)*

Querying the inflation parameters.

**Returns:** *Promise‹[InflationParameters](../interfaces/_wrappers_stabletokenwrapper_.inflationparameters.md)›*

Inflation rate, inflation factor, inflation update period and the last time factor was updated.

___

###  getPastEvents

▸ **getPastEvents**(`event`: string, `options`: PastEventOptions): *Promise‹EventLog[]›*

*Inherited from [BaseWrapper](_wrappers_basewrapper_.basewrapper.md).[getPastEvents](_wrappers_basewrapper_.basewrapper.md#getpastevents)*

*Defined in [contractkit/src/wrappers/BaseWrapper.ts:29](https://github.com/celo-org/celo-monorepo/blob/master/packages/contractkit/src/wrappers/BaseWrapper.ts#L29)*

Contract getPastEvents

**Parameters:**

Name | Type |
------ | ------ |
`event` | string |
`options` | PastEventOptions |

**Returns:** *Promise‹EventLog[]›*<|MERGE_RESOLUTION|>--- conflicted
+++ resolved
@@ -123,37 +123,6 @@
 
 ___
 
-<<<<<<< HEAD
-=======
-###  balanceOf
-
-• **balanceOf**: *function* = proxyCall(
-    this.contract.methods.balanceOf,
-    undefined,
-    valueToBigNumber
-  )
-
-*Defined in [contractkit/src/wrappers/StableTokenWrapper.ts:68](https://github.com/celo-org/celo-monorepo/blob/master/packages/contractkit/src/wrappers/StableTokenWrapper.ts#L68)*
-
-Gets the balance of the specified address using the presently stored inflation factor.
-
-**`param`** The address to query the balance of.
-
-**`returns`** The balance of the specified address.
-
-#### Type declaration:
-
-▸ (`owner`: string): *Promise‹BigNumber›*
-
-**Parameters:**
-
-Name | Type |
------- | ------ |
-`owner` | string |
-
-___
-
->>>>>>> 05a79f8d
 ###  burn
 
 • **burn**: *function* = proxySend(this.kit, this.contract.methods.burn)
@@ -530,7 +499,7 @@
 
 ▸ **balanceOf**(`owner`: string, `blockNumber?`: undefined | number): *Promise‹BigNumber›*
 
-*Defined in [contractkit/src/wrappers/StableTokenWrapper.ts:67](https://github.com/celo-org/celo-monorepo/blob/master/packages/contractkit/src/wrappers/StableTokenWrapper.ts#L67)*
+*Defined in [contractkit/src/wrappers/StableTokenWrapper.ts:68](https://github.com/celo-org/celo-monorepo/blob/master/packages/contractkit/src/wrappers/StableTokenWrapper.ts#L68)*
 
 Gets the balance of the specified address using the presently stored inflation factor.
 
