---
description: View and manage Validator Groups
---

## Commands

### Commission

Manage the commission for a registered Validator Group. This represents the share of the epoch rewards given to elected Validators that goes to the group they are a member of. Updates must be made in a two step process where the group owner first calls uses the queue-update option, then after the required update delay, the apply option. The commission update delay, in blocks, can be viewed with the network:parameters command. A groups next commission update block can be checked with validatorgroup:show

```
USAGE
  $ celocli validatorgroup:commission

OPTIONS
<<<<<<< HEAD
  --apply                                            Applies a previously queued update
  --azureVaultName=azureVaultName                    If --useAKV is set, this is used to connect to the Azure KeyVault
  --from=0xc1912fEE45d61C87Cc5EA59DaE31190FFFFf232d  (required) Address for the Validator Group
=======
  --apply                                            Applies a previously queued update. Should be called after the
                                                     update delay.

  --from=0xc1912fEE45d61C87Cc5EA59DaE31190FFFFf232d  (required) Address for the Validator Group or Validator Group
                                                     validator signer
>>>>>>> ade14f6b

  --ledgerAddresses=ledgerAddresses                  [default: 1] If --useLedger is set, this will get the first N
                                                     addresses for local signing

  --ledgerConfirmAddress                             Set it to ask confirmation for the address of the transaction from
                                                     the ledger

  --ledgerCustomAddresses=ledgerCustomAddresses      [default: [0]] If --useLedger is set, this will get the array of
                                                     index addresses for local signing. Example --ledgerCustomAddresses
                                                     "[4,99]"

  --queue-update=queue-update                        Queues an update to the commission, which can be applied after the
                                                     update delay.

  --useAKV                                           Set it to use an Azure KeyVault HSM

  --useLedger                                        Set it to use a ledger wallet

EXAMPLES
  commission --from 0x47e172F6CfB6c7D01C1574fa3E2Be7CC73269D95 --queue-update 0.1
  commission --from 0x47e172F6CfB6c7D01C1574fa3E2Be7CC73269D95 --apply
```

_See code: [packages/cli/src/commands/validatorgroup/commission.ts](https://github.com/celo-org/celo-monorepo/tree/master/packages/cli/src/commands/validatorgroup/commission.ts)_

### Deregister

Deregister a Validator Group. Approximately 60 days after deregistration, the 10,000 Gold locked up to register the Validator Group will become possible to unlock. Note that the Group must be empty (i.e. no members) before deregistering.

```
USAGE
  $ celocli validatorgroup:deregister

OPTIONS
  --azureVaultName=azureVaultName                    If --useAKV is set, this is used to connect to the Azure KeyVault
  --from=0xc1912fEE45d61C87Cc5EA59DaE31190FFFFf232d  (required) Signer or ValidatorGroup's address

  --ledgerAddresses=ledgerAddresses                  [default: 1] If --useLedger is set, this will get the first N
                                                     addresses for local signing

  --ledgerConfirmAddress                             Set it to ask confirmation for the address of the transaction from
                                                     the ledger

  --ledgerCustomAddresses=ledgerCustomAddresses      [default: [0]] If --useLedger is set, this will get the array of
                                                     index addresses for local signing. Example --ledgerCustomAddresses
                                                     "[4,99]"

  --useAKV                                           Set it to use an Azure KeyVault HSM

  --useLedger                                        Set it to use a ledger wallet

EXAMPLE
  deregister --from 0x47e172f6cfb6c7d01c1574fa3e2be7cc73269d95
```

_See code: [packages/cli/src/commands/validatorgroup/deregister.ts](https://github.com/celo-org/celo-monorepo/tree/master/packages/cli/src/commands/validatorgroup/deregister.ts)_

### List

List registered Validator Groups, their names (if provided), commission, and members.

```
USAGE
  $ celocli validatorgroup:list

EXAMPLE
  list
```

_See code: [packages/cli/src/commands/validatorgroup/list.ts](https://github.com/celo-org/celo-monorepo/tree/master/packages/cli/src/commands/validatorgroup/list.ts)_

### Member

Add or remove members from a Validator Group

```
USAGE
  $ celocli validatorgroup:member VALIDATORADDRESS

ARGUMENTS
  VALIDATORADDRESS  Validator's address

OPTIONS
  --accept                                           Accept a validator whose affiliation is already set to the group
  --azureVaultName=azureVaultName                    If --useAKV is set, this is used to connect to the Azure KeyVault
  --from=0xc1912fEE45d61C87Cc5EA59DaE31190FFFFf232d  (required) ValidatorGroup's address

  --ledgerAddresses=ledgerAddresses                  [default: 1] If --useLedger is set, this will get the first N
                                                     addresses for local signing

  --ledgerConfirmAddress                             Set it to ask confirmation for the address of the transaction from
                                                     the ledger

  --ledgerCustomAddresses=ledgerCustomAddresses      [default: [0]] If --useLedger is set, this will get the array of
                                                     index addresses for local signing. Example --ledgerCustomAddresses
                                                     "[4,99]"

  --remove                                           Remove a validator from the members list

  --reorder=reorder                                  Reorder a validator within the members list. Indices are 0 based

  --useAKV                                           Set it to use an Azure KeyVault HSM

  --useLedger                                        Set it to use a ledger wallet

EXAMPLES
  member --from 0x47e172f6cfb6c7d01c1574fa3e2be7cc73269d95 --accept 0x97f7333c51897469e8d98e7af8653aab468050a3
  member --from 0x47e172f6cfb6c7d01c1574fa3e2be7cc73269d95 --remove 0x97f7333c51897469e8d98e7af8653aab468050a3
  member --from 0x47e172f6cfb6c7d01c1574fa3e2be7cc73269d95 --reorder 3 0x47e172f6cfb6c7d01c1574fa3e2be7cc73269d95
```

_See code: [packages/cli/src/commands/validatorgroup/member.ts](https://github.com/celo-org/celo-monorepo/tree/master/packages/cli/src/commands/validatorgroup/member.ts)_

### Register

Register a new Validator Group

```
USAGE
  $ celocli validatorgroup:register

OPTIONS
  --azureVaultName=azureVaultName                    If --useAKV is set, this is used to connect to the Azure KeyVault

  --commission=commission                            (required) The share of the epoch rewards given to elected
                                                     Validators that goes to the group.

  --from=0xc1912fEE45d61C87Cc5EA59DaE31190FFFFf232d  (required) Address for the Validator Group

  --ledgerAddresses=ledgerAddresses                  [default: 1] If --useLedger is set, this will get the first N
                                                     addresses for local signing

  --ledgerConfirmAddress                             Set it to ask confirmation for the address of the transaction from
                                                     the ledger

  --ledgerCustomAddresses=ledgerCustomAddresses      [default: [0]] If --useLedger is set, this will get the array of
                                                     index addresses for local signing. Example --ledgerCustomAddresses
                                                     "[4,99]"

  --useAKV                                           Set it to use an Azure KeyVault HSM

  --useLedger                                        Set it to use a ledger wallet

  --yes                                              Answer yes to prompt

EXAMPLE
  register --from 0x47e172F6CfB6c7D01C1574fa3E2Be7CC73269D95 --commission 0.1
```

_See code: [packages/cli/src/commands/validatorgroup/register.ts](https://github.com/celo-org/celo-monorepo/tree/master/packages/cli/src/commands/validatorgroup/register.ts)_

### Reset-slashing-multiplier

Reset validator group slashing multiplier.

```
USAGE
  $ celocli validatorgroup:reset-slashing-multiplier GROUPADDRESS

ARGUMENTS
  GROUPADDRESS  ValidatorGroup's address

OPTIONS
  --azureVaultName=azureVaultName                If --useAKV is set, this is used to connect to the Azure KeyVault

  --ledgerAddresses=ledgerAddresses              [default: 1] If --useLedger is set, this will get the first N addresses
                                                 for local signing

  --ledgerConfirmAddress                         Set it to ask confirmation for the address of the transaction from the
                                                 ledger

  --ledgerCustomAddresses=ledgerCustomAddresses  [default: [0]] If --useLedger is set, this will get the array of index
                                                 addresses for local signing. Example --ledgerCustomAddresses "[4,99]"

  --useAKV                                       Set it to use an Azure KeyVault HSM

  --useLedger                                    Set it to use a ledger wallet

EXAMPLE
  reset-slashing-multiplier 0x97f7333c51897469E8D98E7af8653aAb468050a3
```

_See code: [packages/cli/src/commands/validatorgroup/reset-slashing-multiplier.ts](https://github.com/celo-org/celo-monorepo/tree/master/packages/cli/src/commands/validatorgroup/reset-slashing-multiplier.ts)_

### Show

Show information about an existing Validator Group

```
USAGE
  $ celocli validatorgroup:show GROUPADDRESS

ARGUMENTS
  GROUPADDRESS  ValidatorGroup's address

EXAMPLE
  show 0x97f7333c51897469E8D98E7af8653aAb468050a3
```

_See code: [packages/cli/src/commands/validatorgroup/show.ts](https://github.com/celo-org/celo-monorepo/tree/master/packages/cli/src/commands/validatorgroup/show.ts)_<|MERGE_RESOLUTION|>--- conflicted
+++ resolved
@@ -13,17 +13,12 @@
   $ celocli validatorgroup:commission
 
 OPTIONS
-<<<<<<< HEAD
-  --apply                                            Applies a previously queued update
-  --azureVaultName=azureVaultName                    If --useAKV is set, this is used to connect to the Azure KeyVault
-  --from=0xc1912fEE45d61C87Cc5EA59DaE31190FFFFf232d  (required) Address for the Validator Group
-=======
+  --azureVaultName=azureVaultName                    If --useAKV is set, this is used to connect to the Azure KeyVault
   --apply                                            Applies a previously queued update. Should be called after the
                                                      update delay.
 
   --from=0xc1912fEE45d61C87Cc5EA59DaE31190FFFFf232d  (required) Address for the Validator Group or Validator Group
                                                      validator signer
->>>>>>> ade14f6b
 
   --ledgerAddresses=ledgerAddresses                  [default: 1] If --useLedger is set, this will get the first N
                                                      addresses for local signing
