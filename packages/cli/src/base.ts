--- conflicted
+++ resolved
@@ -89,10 +89,6 @@
     }
     const res: ParserOutput<any, any> = this.parse()
     if (res.flags.useLedger) {
-<<<<<<< HEAD
-      const transport = await TransportNodeHid.open('')
-      this._wallet = await newLedgerWalletWithSetup(transport, [0, 1])
-=======
       let transport: Transport
       try {
         transport = await TransportNodeHid.open('')
@@ -101,7 +97,6 @@
         console.log('Check if the ledger is connected and logged.')
         throw err
       }
->>>>>>> db629eb9
     }
   }
 
