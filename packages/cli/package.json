{
  "name": "@celo/celocli",
  "description": "CLI Tool for transacting with the Celo protocol",
  "version": "0.0.54-dev",
  "author": "Celo",
  "license": "Apache-2.0",
  "repository": "celo-org/celo-monorepo",
  "homepage": "https://github.com/celo-org/celo-monorepo",
  "bugs": "https://github.com/celo-org/celo-monorepo/issues?utf8=%E2%9C%93&q=label%3Acli+",
  "types": "lib/index.d.ts",
  "main": "lib/index.js",
  "bin": {
    "celocli": "./bin/run"
  },
  "keywords": [
    "celo",
    "celocli",
    "celo-cli"
  ],
  "engines": {
    "node": ">=8.0.0"
  },
  "scripts": {
    "clean": "tsc -b . --clean",
    "build": "tsc -b .",
    "docs": "yarn oclif-dev readme --multi --dir=../docs/command-line-interface && yarn prettier ../docs/command-line-interface/*.md --write",
    "lint": "tslint -c tslint.json --project tsconfig.json",
    "prepack": "yarn run build && oclif-dev manifest && oclif-dev readme",
    "test:reset": "yarn --cwd ../protocol devchain generate-tar .tmp/devchain.tar.gz --migration_override ../dev-utils/src/migration-override.json --upto 24 --release_gold_contracts scripts/truffle/releaseGoldExampleConfigs.json",
    "test:livechain": "yarn --cwd ../protocol devchain run-tar .tmp/devchain.tar.gz",
    "test": "TZ=UTC jest --runInBand"
  },
  "dependencies": {
    "@celo/contractkit": "0.4.11-dev",
    "@celo/utils": "0.1.17-dev",
    "@ledgerhq/hw-transport-node-hid": "^5.11.0",
    "@oclif/command": "^1",
    "@oclif/config": "^1",
    "@oclif/plugin-autocomplete": "^0.1.5",
    "@oclif/plugin-help": "^2",
    "@types/command-exists": "^1.2.0",
    "@oclif/plugin-warn-if-update-available": "^1.7.0",
    "bip32": "2.0.5",
    "bip39": "3.0.2",
    "bls12377js": "https://github.com/celo-org/bls12377js#cb38a4cfb643c778619d79b20ca3e5283a2122a6",
    "chalk": "^2.4.2",
    "cli-table": "^0.3.1",
    "cli-ux": "^5.3.1",
    "command-exists": "^1.2.9",
    "debug": "^4.1.1",
    "ethereumjs-util": "^5.2.0",
    "events": "^3.0.0",
    "firebase": "^7.2.2",
    "fs-extra": "^8.1.0",
    "humanize-duration": "^3.21.0",
    "moment": "2.24.0",
    "path": "^0.12.7",
    "prompts": "^2.0.1",
    "randombytes": "^2.0.1",
    "save": "^2.4.0",
    "tslib": "^1",
    "web3": "1.2.11"
  },
  "devDependencies": {
    "@celo/dev-cli": "^2.0.3",
    "@celo/dev-utils": "0.0.1-dev",
<<<<<<< HEAD
    "@celo/sdk-types": "1.0.0-dev",
=======
    "@celo/flake-tracker": "0.0.1-dev",
>>>>>>> 7420f4b0
    "@types/cli-table": "^0.3.0",
    "@types/debug": "^4.1.4",
    "@types/fs-extra": "^8.0.0",
    "@types/humanize-duration": "^3.18.0",
    "@types/mocha": "^7.0.2",
    "@types/node": "^10",
    "globby": "^8",
    "prettier": "1.19.1",
    "typescript": "^3.8.3"
  },
  "files": [
    "README.md",
    "/bin",
    "/lib",
    "/oclif.manifest.json"
  ],
  "oclif": {
    "commands": "./lib/commands",
    "topics": {
      "account": {
        "description": "Manage your account, keys, and metadata"
      },
      "config": {
        "description": "Configure CLI options which persist across commands"
      },
      "election": {
        "description": "Participate in and view the state of Validator Elections"
      },
      "exchange": {
        "description": "Exchange Celo Dollars and CELO via the stability mechanism"
      },
      "governance": {
        "description": "Interact with on-chain governance proposals and hotfixes"
      },
      "lockedgold": {
        "description": "View and manage locked CELO"
      },
      "node": {
        "description": "Manage your Celo node"
      },
      "transfer": {
        "description": "Transfer CELO and Celo Dollars"
      },
      "validator": {
        "description": "View and manage Validators"
      },
      "validatorgroup": {
        "description": "View and manage Validator Groups"
      },
      "releasegold": {
        "description": "View and manage Release Gold contracts"
      },
      "dkg": {
        "description": "Publish your locally computed DKG results to the blockchain"
      }
    },
    "bin": "celocli",
    "plugins": [
      "@oclif/plugin-help",
      "@oclif/plugin-autocomplete",
      "@oclif/plugin-warn-if-update-available"
    ],
    "warn-if-update-available": {
      "timeoutInDays": 1,
      "message": "<%= config.name %> update available from <%= chalk.greenBright(config.version) %> to <%= chalk.greenBright(latest) %>."
    },
    "repositoryPrefix": "https://github.com/celo-org/celo-monorepo/tree/master/packages/cli/<%- commandPath %>"
  }
}<|MERGE_RESOLUTION|>--- conflicted
+++ resolved
@@ -64,11 +64,8 @@
   "devDependencies": {
     "@celo/dev-cli": "^2.0.3",
     "@celo/dev-utils": "0.0.1-dev",
-<<<<<<< HEAD
+    "@celo/flake-tracker": "0.0.1-dev",
     "@celo/sdk-types": "1.0.0-dev",
-=======
-    "@celo/flake-tracker": "0.0.1-dev",
->>>>>>> 7420f4b0
     "@types/cli-table": "^0.3.0",
     "@types/debug": "^4.1.4",
     "@types/fs-extra": "^8.0.0",
